"""Development server settings and globals."""

<<<<<<< HEAD
from base import *
=======

from .base import *
>>>>>>> 4582e3fa

DATABASES = {
    'default': {
        'ENGINE': 'django.contrib.gis.db.backends.postgis',
        'NAME': 'linkedevents',
        'USER': 'linkedevents',
        'PASSWORD': 'linkedevents',
        'HOST': 'localhost',
        'PORT': '',
    }
}

<<<<<<< HEAD
# Local overrides
=======
# local_settings.py can be used to override environment-specific settings
# like database and email that differ between development and production.
>>>>>>> 4582e3fa
try:
    from local_settings import *
except ImportError:
    pass<|MERGE_RESOLUTION|>--- conflicted
+++ resolved
@@ -1,11 +1,6 @@
 """Development server settings and globals."""
 
-<<<<<<< HEAD
-from base import *
-=======
-
 from .base import *
->>>>>>> 4582e3fa
 
 DATABASES = {
     'default': {
@@ -18,12 +13,8 @@
     }
 }
 
-<<<<<<< HEAD
-# Local overrides
-=======
 # local_settings.py can be used to override environment-specific settings
 # like database and email that differ between development and production.
->>>>>>> 4582e3fa
 try:
     from local_settings import *
 except ImportError:
