# -*- coding: utf-8 -*-
from datetime import timedelta, datetime

# django
from django.core.management import call_command
from django.contrib.auth import get_user_model
from django.utils import timezone
from .utils import versioned_reverse as reverse
from .test_event_get import get_list
from django.contrib.gis.geos import Point, Polygon, MultiPolygon
from munigeo.models import (AdministrativeDivision, AdministrativeDivisionType, AdministrativeDivisionGeometry,
                            Municipality)

# 3rd party
import pytest
from rest_framework.test import APIClient
from django_orghierarchy.models import Organization

# events
from events.models import (
    DataSource, Place, Language, Keyword, KeywordLabel, Event,
    Offer)
from events.api import (
    KeywordSerializer, PlaceSerializer, LanguageSerializer
)
from django.conf import settings

from ..models import License, PublicationStatus

TEXT_FI = 'testaus'
TEXT_SV = 'testning'
TEXT_EN = 'testing'
URL = "http://localhost"
DATETIME = (timezone.now() + timedelta(days=1)).isoformat().replace('+00:00', 'Z')

OTHER_DATA_SOURCE_ID = "testotherdatasourceid"


# Django test harness tries to serialize DB in order to support transactions
# within tests. (It restores the snapshot after such tests).
# This fails with modeltranslate, as the serialization is done before
# sync_translation_fields has a chance to run. Thus the fields are missing
# and serialization fails horribly.
@pytest.fixture(scope='session')
def django_db_modify_db_settings(django_db_modify_db_settings_xdist_suffix):
    settings.DATABASES['default']['TEST']['SERIALIZE'] = False


@pytest.fixture(scope='session')
def django_db_setup(django_db_setup, django_db_blocker):
    with django_db_blocker.unblock():
        call_command('sync_translation_fields', '--noinput')


@pytest.fixture
def kw_name():
    return 'tunnettu_avainsana'


@pytest.fixture
def kw_name_2():
    return 'known_keyword'


@pytest.fixture
def kw_name_3():
    return 'känd_nyckelord'


@pytest.fixture
def api_client():
    return APIClient()


@pytest.fixture()
def user_api_client(user):
    api_client = APIClient()
    api_client.force_authenticate(user)
    return api_client


@pytest.mark.django_db
@pytest.fixture
def data_source():
    return DataSource.objects.create(
        id=settings.SYSTEM_DATA_SOURCE_ID,
        api_key="test_api_key",
        user_editable=True
    )


@pytest.mark.django_db
@pytest.fixture
def other_data_source():
    return DataSource.objects.create(
        id=OTHER_DATA_SOURCE_ID,
        api_key="test_api_key2"
    )


@pytest.mark.django_db
@pytest.fixture
def user():
    return get_user_model().objects.create(
        username='test_user',
        first_name='Cem',
        last_name='Kaner',
        email='cem@kaner.com'
    )


@pytest.mark.django_db
@pytest.fixture
def user2():
    return get_user_model().objects.create(
        username='test_user2',
        first_name='Brendan',
        last_name='Neutra',
        email='brendan@neutra.com'
    )


@pytest.mark.django_db
@pytest.fixture
def organization(data_source, user):
    org, created = Organization.objects.get_or_create(
        id=data_source.id + ':test_organization',
        origin_id='test_organization',
        name="test_organization",
        data_source=data_source,
    )
    org.admin_users.add(user)
    org.save()
    return org


@pytest.mark.django_db
@pytest.fixture
def organization2(other_data_source, user2):
    org, created = Organization.objects.get_or_create(
        id=other_data_source.id + ':test_organization2',
        origin_id='test_organization2',
        name="test_organization2",
        data_source=other_data_source,
    )
    org.admin_users.add(user2)
    org.save()
    return org


@pytest.mark.django_db
@pytest.fixture
def offer(event2):
    return Offer.objects.create(event=event2, is_free=True)


@pytest.mark.django_db
@pytest.fixture
def minimal_event_dict(data_source, organization, location_id):
    return {
        'name': {'fi': TEXT_FI},
        'start_time': datetime.strftime(timezone.now() + timedelta(days=1), '%Y-%m-%d'),
        'location': {'@id': location_id},
        'keywords': [
            {'@id': keyword_id(data_source, 'test')},
        ],
        'short_description': {'fi': 'short desc', 'sv': 'short desc sv', 'en': 'short desc en'},
        'description': {'fi': 'desc', 'sv': 'desc sv', 'en': 'desc en'},
        'offers': [
            {
                'is_free': False,
                'price': {'en': TEXT_EN, 'sv': TEXT_SV, 'fi': TEXT_FI},
                'description': {'en': TEXT_EN, 'sv': TEXT_SV, 'fi': TEXT_FI},
                'info_url': {'en': URL, 'sv': URL, 'fi': URL}
            }
        ]
    }


@pytest.fixture
def municipality():
    return Municipality.objects.create(
        name='test municipality',
    )


@pytest.fixture
def administrative_division_type():
    return AdministrativeDivisionType.objects.create(type='neighborhood', name='test neighborhood division type')


@pytest.fixture
def administrative_division_type2():
    return AdministrativeDivisionType.objects.create(type='district', name='test district division type')


@pytest.fixture
def administrative_division(administrative_division_type, municipality):
    division = AdministrativeDivision.objects.create(
        name_en='test division',
        type=administrative_division_type,
        ocd_id='ocd-division/test:1',
        municipality=municipality,
    )
    coords = ((0, 0), (0, 200), (200, 200), (200, 0), (0, 0))
    AdministrativeDivisionGeometry.objects.create(division=division, boundary=MultiPolygon([Polygon(coords)]))
    return division


@pytest.fixture
def administrative_division2(administrative_division_type):
    division = AdministrativeDivision.objects.create(
        name_en='test division 2',
        type=administrative_division_type,
        ocd_id='ocd-division/test:2'
    )
    coords = ((100, 100), (100, 300), (300, 300), (300, 100), (100, 100))
    AdministrativeDivisionGeometry.objects.create(division=division, boundary=MultiPolygon([Polygon(coords)]))
    return division


@pytest.mark.django_db
@pytest.fixture
def place(data_source, organization, administrative_division):
    return Place.objects.create(
        id=data_source.id + ':test_location',
        data_source=data_source,
        publisher=organization,
        position=Point(50, 50),
        name_fi='Paikka 1'
    )


@pytest.mark.django_db
@pytest.fixture
def event(data_source, organization, place, user):
    return Event.objects.create(
        id=data_source.id + ':test_event', location=place,
        data_source=data_source, publisher=organization,
        last_modified_by=user,
        start_time=timezone.now() + timedelta(minutes=30),
        end_time=timezone.now() + timedelta(hours=1),
        short_description='short desc',
        description='desc',
        name='tapahtuma'
    )


@pytest.mark.django_db
@pytest.fixture
def place2(other_data_source, organization2):
    return Place.objects.create(
        id=other_data_source.id + ':test_location_2',
        data_source=other_data_source,
        publisher=organization2,
        name_en='Place 2'
    )


@pytest.fixture
def place3(data_source, organization):
    return Place.objects.create(
        id=data_source.id + ':test_location_3',
        data_source=data_source,
        publisher=organization,
        name_sv='Plats 3'
    )


@pytest.mark.django_db
@pytest.fixture
def event2(other_data_source, organization2, place2, user2, keyword):
    return Event.objects.create(
        id=other_data_source.id + ':test_event_2', location=place2,
        data_source=other_data_source, publisher=organization2,
        last_modified_by=user2,
        start_time=timezone.now() + timedelta(minutes=30),
        end_time=timezone.now() + timedelta(hours=1),
        short_description='short desc',
        description='desc',
        name='event'
    )


@pytest.fixture
def event3(place3, user):
    return Event.objects.create(
        id=place3.data_source.id + ':test_event_3', location=place3,
        data_source=place3.data_source, publisher=place3.publisher,
        last_modified_by=user,
        start_time=timezone.now() + timedelta(minutes=30),
        end_time=timezone.now() + timedelta(hours=1),
        short_description='short desc',
        description='desc',
        name='evenemang'
    )


@pytest.mark.django_db
@pytest.fixture
def draft_event(place, user):
    return Event.objects.create(
        id=place.data_source.id + ':test_event', location=place,
        data_source=place.data_source, publisher=place.publisher,
        last_modified_by=user,
        publication_status=PublicationStatus.DRAFT,
        start_time=timezone.now(),
        end_time=timezone.now()
    )


@pytest.mark.django_db
@pytest.fixture
def location_id(place):
    obj_id = reverse(PlaceSerializer().view_name, kwargs={'pk': place.id})
    return obj_id


@pytest.mark.django_db
@pytest.fixture
def keyword(data_source, kw_name):
    lang_objs = [
        Language.objects.get_or_create(id=lang)[0]
        for lang in ['fi', 'sv', 'en']
    ]

    labels = [
        KeywordLabel.objects.create(
            name='%s%s' % (kw_name, lang.id),
            language=lang
        )
        for lang in lang_objs
    ]

    obj = Keyword.objects.create(
        id=data_source.id + ':' + kw_name,
        name=kw_name,
        data_source=data_source
    )
    for label in labels:
        obj.alt_labels.add(label)
    obj.save()

    return obj


@pytest.mark.django_db
@pytest.fixture
def keyword2(data_source, kw_name_2):
    return keyword(data_source, kw_name_2)


@pytest.mark.django_db
@pytest.fixture
def keyword3(data_source, kw_name_3):
    return keyword(data_source, kw_name_3)


@pytest.mark.django_db
@pytest.fixture
def keyword_id(data_source, kw_name):
    obj = keyword(data_source, kw_name)
    obj_id = reverse(KeywordSerializer().view_name, kwargs={'pk': obj.id})
    return obj_id


@pytest.mark.django_db
@pytest.fixture
def languages():
    lang_objs = [
        Language.objects.get_or_create(id=lang)[0]
        for lang in ['fi', 'sv', 'en']
    ]
    return lang_objs


def language_id(language):
    obj_id = reverse(LanguageSerializer().view_name, kwargs={'pk': language.pk})
    return obj_id


@pytest.mark.django_db
@pytest.fixture
def complex_event_dict(data_source, organization, location_id, languages):
    return {
        'publisher': organization.id,
        'name': {'en': TEXT_EN, 'sv': TEXT_SV, 'fi': TEXT_FI},
        'event_status': 'EventScheduled',
        'location': {'@id': location_id},
        'keywords': [
            {'@id': keyword_id(data_source, 'simple')},
            {'@id': keyword_id(data_source, 'test')},
            {'@id': keyword_id(data_source, 'keyword')},
        ],
        'audience': [
            {'@id': keyword_id(data_source, 'test_audience1')},
            {'@id': keyword_id(data_source, 'test_audience2')},
            {'@id': keyword_id(data_source, 'test_audience3')},
        ],
        'external_links': [
            {'name': TEXT_FI, 'link': URL, 'language': 'fi'},
            {'name': TEXT_SV, 'link': URL, 'language': 'sv'},
            {'name': TEXT_EN, 'link': URL, 'language': 'en'},
        ],
        'offers': [
            {
                'is_free': False,
                'price': {'en': TEXT_EN, 'sv': TEXT_SV, 'fi': TEXT_FI},
                'description': {'en': TEXT_EN, 'sv': TEXT_SV, 'fi': TEXT_FI},
                'info_url': {'en': URL, 'sv': URL, 'fi': URL}
            }
        ],
        'in_language': [
            {"@id": language_id(languages[0])},
            {"@id": language_id(languages[1])},
        ],
        'custom_data': {'my': 'data', 'your': 'data'},
        'origin_id': TEXT_FI,
        'date_published': DATETIME,
        'start_time': DATETIME,
        'end_time': DATETIME,
        'location_extra_info': {'fi': TEXT_FI},
        'info_url': {'en': URL, 'sv': URL, 'fi': URL},
<<<<<<< HEAD
        'secondary_headline': {'en': TEXT, 'sv': TEXT, 'fi': TEXT},
        'description': {'en': TEXT, 'sv': TEXT, 'fi': TEXT},
        'headline': {'en': TEXT, 'sv': TEXT, 'fi': TEXT},
        'short_description': {'en': TEXT, 'sv': TEXT, 'fi': TEXT},
        'provider': {'en': TEXT, 'sv': TEXT, 'fi': TEXT},
        'provider_contact_info': {'en': TEXT, 'sv': TEXT, 'fi': TEXT},
        'audience_min_age': 5,
        'audience_max_age': 15,
=======
        'secondary_headline': {'en': TEXT_EN, 'sv': TEXT_SV, 'fi': TEXT_FI},
        'description': {'en': TEXT_EN, 'sv': TEXT_SV, 'fi': TEXT_FI},
        'headline': {'en': TEXT_EN, 'sv': TEXT_SV, 'fi': TEXT_FI},
        'short_description': {'en': TEXT_EN, 'sv': TEXT_SV, 'fi': TEXT_FI},
        'provider': {'en': TEXT_EN, 'sv': TEXT_SV, 'fi': TEXT_FI},
>>>>>>> 59dfa6cd
    }


@pytest.fixture
def api_get_list(request, event, api_client):
    """
    Return an API get_list requestor with version set on
    the module of the test function, or use default API version
    """
    version = getattr(request.module, "version", "v1")

    def f():
        return get_list(api_client, version)
    return f


@pytest.fixture(params=['v1', 'v0.1'])
def all_api_get_list(request, event, api_client):
    """
    Return an API get_list requestor with version set on
    the module of the test function, or use default API version
    """
    version = request.param

    def f():
        return get_list(api_client, version)
    return f


# These initial licenses are created by a migration, but because of a feature
# related to Django testing, objects created in datamigrations aren't available
# in all testcases, so we need to create those here too to be sure they exist.
@pytest.fixture(autouse=True)
def create_initial_licenses():
    License.objects.get_or_create(
        id='event_only',
        defaults={
            'name_fi': 'Vain tapahtuman markkinointiin',
            'name_sv': 'Endast för marknadsföring av evenemanget',
            'name_en': 'For event marketing only',
            'url': '',
        }
    )
    License.objects.get_or_create(
        id='cc_by',
        defaults={
            'name_fi': 'Nimeä 4.0 Kansainvälinen (CC BY 4.0)',
            'name_sv': 'Erkännande 4.0 Internationell (CC BY 4.0)',
            'name_en': 'Attribution 4.0 International (CC BY 4.0)',
            'url': 'https://creativecommons.org/licenses/by/4.0/',
        }
    )<|MERGE_RESOLUTION|>--- conflicted
+++ resolved
@@ -421,22 +421,14 @@
         'end_time': DATETIME,
         'location_extra_info': {'fi': TEXT_FI},
         'info_url': {'en': URL, 'sv': URL, 'fi': URL},
-<<<<<<< HEAD
-        'secondary_headline': {'en': TEXT, 'sv': TEXT, 'fi': TEXT},
-        'description': {'en': TEXT, 'sv': TEXT, 'fi': TEXT},
-        'headline': {'en': TEXT, 'sv': TEXT, 'fi': TEXT},
-        'short_description': {'en': TEXT, 'sv': TEXT, 'fi': TEXT},
-        'provider': {'en': TEXT, 'sv': TEXT, 'fi': TEXT},
-        'provider_contact_info': {'en': TEXT, 'sv': TEXT, 'fi': TEXT},
-        'audience_min_age': 5,
-        'audience_max_age': 15,
-=======
         'secondary_headline': {'en': TEXT_EN, 'sv': TEXT_SV, 'fi': TEXT_FI},
         'description': {'en': TEXT_EN, 'sv': TEXT_SV, 'fi': TEXT_FI},
         'headline': {'en': TEXT_EN, 'sv': TEXT_SV, 'fi': TEXT_FI},
         'short_description': {'en': TEXT_EN, 'sv': TEXT_SV, 'fi': TEXT_FI},
         'provider': {'en': TEXT_EN, 'sv': TEXT_SV, 'fi': TEXT_FI},
->>>>>>> 59dfa6cd
+        'provider_contact_info': {'en': TEXT_EN, 'sv': TEXT_SV, 'fi': TEXT_FI},
+        'audience_min_age': 5,
+        'audience_max_age': 15,
     }
 
 
