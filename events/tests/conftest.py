# -*- coding: utf-8 -*-
from datetime import timedelta, datetime

# django
from django.core.management import call_command
from django.contrib.auth import get_user_model
from django.utils import timezone
from .utils import versioned_reverse as reverse
from .test_event_get import get_list
from django.contrib.gis.geos import Point, Polygon, MultiPolygon
from munigeo.models import (AdministrativeDivision, AdministrativeDivisionType, AdministrativeDivisionGeometry,
                            Municipality)

# 3rd party
import pytest
from rest_framework.test import APIClient
from django_orghierarchy.models import Organization

# events
from events.models import (
    DataSource, Place, Language, Keyword, KeywordLabel, Event,
    Offer, KeywordSet)
from events.api import (
    KeywordSerializer, PlaceSerializer, LanguageSerializer
)
from django.conf import settings

from ..models import License, PublicationStatus

TEXT_FI = 'testaus'
TEXT_SV = 'testning'
TEXT_EN = 'testing'
URL = "http://localhost"
DATETIME = (timezone.now() + timedelta(days=1)).isoformat().replace('+00:00', 'Z')

OTHER_DATA_SOURCE_ID = "testotherdatasourceid"


# Django test harness tries to serialize DB in order to support transactions
# within tests. (It restores the snapshot after such tests).
# This fails with modeltranslate, as the serialization is done before
# sync_translation_fields has a chance to run. Thus the fields are missing
# and serialization fails horribly.
@pytest.fixture(scope='session')
def django_db_modify_db_settings(django_db_modify_db_settings_xdist_suffix):
    settings.DATABASES['default']['TEST']['SERIALIZE'] = False


@pytest.fixture(scope='session')
def django_db_setup(django_db_setup, django_db_blocker):
    with django_db_blocker.unblock():
        call_command('sync_translation_fields', '--noinput')


@pytest.fixture
def kw_name():
    return 'tunnettu_avainsana'


@pytest.fixture
def kw_name_2():
    return 'known_keyword'


@pytest.fixture
def kw_name_3():
    return 'känd_nyckelord'


@pytest.fixture
def api_client():
    return APIClient()


@pytest.fixture()
def user_api_client(user):
    api_client = APIClient()
    api_client.force_authenticate(user)
    return api_client


@pytest.mark.django_db
@pytest.fixture
def data_source():
    return DataSource.objects.create(
        id=settings.SYSTEM_DATA_SOURCE_ID,
        api_key="test_api_key",
        user_editable=True
    )


@pytest.mark.django_db
@pytest.fixture
def other_data_source():
    return DataSource.objects.create(
        id=OTHER_DATA_SOURCE_ID,
        api_key="test_api_key2"
    )


@pytest.mark.django_db
@pytest.fixture
def user():
    return get_user_model().objects.create(
        username='test_user',
        first_name='Cem',
        last_name='Kaner',
        email='cem@kaner.com'
    )


@pytest.mark.django_db
@pytest.fixture
def user2():
    return get_user_model().objects.create(
        username='test_user2',
        first_name='Brendan',
        last_name='Neutra',
        email='brendan@neutra.com'
    )


@pytest.mark.django_db
@pytest.fixture
def super_user():
    return get_user_model().objects.create(
        username='super_user',
        first_name='Super',
        last_name='Man',
        email='super@user.com',
        is_superuser=True,
    )


@pytest.mark.django_db
@pytest.fixture
def organization(data_source, user):
    org, created = Organization.objects.get_or_create(
        id=data_source.id + ':test_organization',
        origin_id='test_organization',
        name="test_organization",
        data_source=data_source,
    )
    org.admin_users.add(user)
    org.save()
    return org


@pytest.mark.django_db
@pytest.fixture
def organization2(other_data_source, user2):
    org, created = Organization.objects.get_or_create(
        id=other_data_source.id + ':test_organization2',
        origin_id='test_organization2',
        name="test_organization2",
        data_source=other_data_source,
    )
    org.admin_users.add(user2)
    org.save()
    return org


@pytest.mark.django_db
@pytest.fixture
def organization3(other_data_source, user2):
    org, created = Organization.objects.get_or_create(
        id=other_data_source.id + ':test_organization3',
        origin_id='test_organization3',
        name="test_organization3",
        data_source=other_data_source,
    )
    org.admin_users.add(user2)
    org.save()
    return org


@pytest.mark.django_db
@pytest.fixture
def offer(event2):
    return Offer.objects.create(event=event2, is_free=True)


@pytest.mark.django_db
@pytest.fixture(scope="class")
def make_minimal_event_dict(make_keyword_id):
    def _make_minimal_event_dict(data_source, organization, location_id):
        return {
            'name': {'fi': TEXT_FI},
            'start_time': datetime.strftime(timezone.now() + timedelta(days=1), '%Y-%m-%d'),
            'location': {'@id': location_id},
            'keywords': [
                {'@id': make_keyword_id(data_source, 'test')},
            ],
            'short_description': {'fi': 'short desc', 'sv': 'short desc sv', 'en': 'short desc en'},
            'description': {'fi': 'desc', 'sv': 'desc sv', 'en': 'desc en'},
            'offers': [
                {
                    'is_free': False,
                    'price': {'en': TEXT_EN, 'sv': TEXT_SV, 'fi': TEXT_FI},
                    'description': {'en': TEXT_EN, 'sv': TEXT_SV, 'fi': TEXT_FI},
                    'info_url': {'en': URL, 'sv': URL, 'fi': URL}
                }
            ],
            'publisher': organization.id
        }

    return _make_minimal_event_dict


@pytest.mark.django_db
@pytest.fixture
<<<<<<< HEAD
def minimal_event_dict(data_source, organization, location_id):
    return {
        'name': {'fi': TEXT},
        'start_time': DATETIME,
        'location': {'@id': location_id},
        'keywords': [
            {'@id': keyword_id(data_source, organization, 'test')},
        ],
        'short_description': {'fi': 'short desc', 'sv': 'short desc sv', 'en': 'short desc en'},
        'description': {'fi': 'desc', 'sv': 'desc sv', 'en': 'desc en'},
        'offers': [
            {
                'is_free': False,
                'price': {'en': TEXT, 'sv': TEXT, 'fi': TEXT},
                'description': {'en': TEXT, 'sv': TEXT, 'fi': TEXT},
                'info_url': {'en': URL, 'sv': URL, 'fi': URL}
            }
        ]
    }
=======
def minimal_event_dict(data_source, organization, location_id, make_minimal_event_dict):
    return make_minimal_event_dict(data_source, organization, location_id)


@pytest.mark.django_db
@pytest.fixture(scope="class")
def make_minimal_event_dict_class(request, make_minimal_event_dict):
    def _make_minimal_event_dict(self, *args):
        return make_minimal_event_dict(*args)
    request.cls.make_minimal_event_dict = _make_minimal_event_dict
>>>>>>> 24dca3e1


@pytest.fixture
def municipality():
    return Municipality.objects.create(
        name='test municipality',
    )


@pytest.fixture
def administrative_division_type():
    return AdministrativeDivisionType.objects.create(type='neighborhood', name='test neighborhood division type')


@pytest.fixture
def administrative_division_type2():
    return AdministrativeDivisionType.objects.create(type='district', name='test district division type')


@pytest.fixture
def administrative_division(administrative_division_type, municipality):
    division = AdministrativeDivision.objects.create(
        name_en='test division',
        type=administrative_division_type,
        ocd_id='ocd-division/test:1',
        municipality=municipality,
    )
    coords = ((0, 0), (0, 200), (200, 200), (200, 0), (0, 0))
    AdministrativeDivisionGeometry.objects.create(division=division, boundary=MultiPolygon([Polygon(coords)]))
    return division


@pytest.fixture
def administrative_division2(administrative_division_type):
    division = AdministrativeDivision.objects.create(
        name_en='test division 2',
        type=administrative_division_type,
        ocd_id='ocd-division/test:2'
    )
    coords = ((100, 100), (100, 300), (300, 300), (300, 100), (100, 100))
    AdministrativeDivisionGeometry.objects.create(division=division, boundary=MultiPolygon([Polygon(coords)]))
    return division


@pytest.mark.django_db
@pytest.fixture
def place_dict(data_source, organization):
    return {
        'data_source': data_source.id,
        'origin_id': 'testi-1234',
        'publisher': organization.id,
        'position': {
            'type': 'Point',
            'coordinates': [
                384574.0894343857,
                6672362.664316102
            ]
        },
        'email': 'testi@example.com',
        'postal_code': '00100',
        'name': {
            'en': 'Test location',
            'fi': 'Testipaikka'
        },
        'description':  {
            'en': 'Testipaikka - en',
            'fi': 'Testipaikka - fi'
        },
        'street_address': {
            'en': 'Teststreet 1',
            'fi': 'Testikuja 1'
        },
        'address_locality': {
            'en': 'Testilä',
            'fi': 'Testilä'
        }
    }


@pytest.mark.django_db
@pytest.fixture
def place(data_source, organization, administrative_division):
    return Place.objects.create(
        id=data_source.id + ':test_location',
        data_source=data_source,
        publisher=organization,
        position=Point(50, 50),
        name_fi='Paikka 1'
    )


@pytest.mark.django_db
@pytest.fixture
def make_event(data_source, organization, place, user):
    def _make_event(origin_id, start_time=None, end_time=None):
        if not start_time:
            event_status = Event.Status.POSTPONED
        else:
            event_status = Event.Status.SCHEDULED
        return Event.objects.create(
            id=data_source.id + ':' + origin_id, location=place,
            data_source=data_source, publisher=organization,
            event_status=event_status,
            last_modified_by=user,
            start_time=start_time,
            end_time=end_time,
            has_start_time=start_time is not None,
            has_end_time=end_time is not None,
            short_description='short desc',
            description='desc',
            name='tapahtuma'
        )
    return _make_event


@pytest.mark.django_db
@pytest.fixture
def event(data_source, organization, place, user):
    return Event.objects.create(
        id=data_source.id + ':test_event', location=place,
        data_source=data_source, publisher=organization,
        last_modified_by=user,
        start_time=timezone.now() + timedelta(minutes=30),
        end_time=timezone.now() + timedelta(hours=1),
        short_description='short desc',
        description='desc',
        name='tapahtuma'
    )


@pytest.mark.django_db
@pytest.fixture
def past_event(data_source, organization, place, user):
    return Event.objects.create(
        id=data_source.id + ':past_test_event', location=place,
        data_source=data_source, publisher=organization,
        last_modified_by=user,
        start_time=timezone.now() - timedelta(hours=10),
        end_time=timezone.now() - timedelta(hours=9),
        short_description='short desc',
        description='desc',
        name='tapahtuma'
    )


@pytest.mark.django_db
@pytest.fixture
def place2(other_data_source, organization2):
    return Place.objects.create(
        id=other_data_source.id + ':test_location_2',
        data_source=other_data_source,
        publisher=organization2,
        position=Point(0, 0),
        name_en='Place 2'
    )


@pytest.fixture
def place3(data_source, organization):
    return Place.objects.create(
        id=data_source.id + ':test_location_3',
        data_source=data_source,
        publisher=organization,
        name_sv='Plats 3'
    )


@pytest.mark.django_db
@pytest.fixture
def event2(other_data_source, organization2, place2, user2, keyword):
    return Event.objects.create(
        id=other_data_source.id + ':test_event_2', location=place2,
        data_source=other_data_source, publisher=organization2,
        last_modified_by=user2,
        start_time=timezone.now() + timedelta(minutes=30),
        end_time=timezone.now() + timedelta(hours=1),
        short_description='short desc',
        description='desc',
        name='event'
    )


@pytest.fixture
def event3(place3, user):
    return Event.objects.create(
        id=place3.data_source.id + ':test_event_3', location=place3,
        data_source=place3.data_source, publisher=place3.publisher,
        last_modified_by=user,
        start_time=timezone.now() + timedelta(minutes=30),
        end_time=timezone.now() + timedelta(hours=1),
        short_description='short desc',
        description='desc',
        name='evenemang'
    )


@pytest.fixture
def event4(place3, user):
    return Event.objects.create(
        id=place3.data_source.id + ':test_event_4', location=place3,
        data_source=place3.data_source, publisher=place3.publisher,
        last_modified_by=user,
        start_time=timezone.now() + timedelta(minutes=30),
        end_time=timezone.now() + timedelta(hours=1),
        short_description='short desc',
        description='desc',
        name='evenemang'
    )


@pytest.mark.django_db
@pytest.fixture
def draft_event(place, user):
    return Event.objects.create(
        id=place.data_source.id + ':test_event', location=place,
        data_source=place.data_source, publisher=place.publisher,
        last_modified_by=user,
        publication_status=PublicationStatus.DRAFT,
        start_time=timezone.now(),
        end_time=timezone.now()
    )


@pytest.mark.django_db
@pytest.fixture
def location_id(place):
    obj_id = reverse(PlaceSerializer().view_name, kwargs={'pk': place.id})
    return obj_id


@pytest.mark.django_db
@pytest.fixture
<<<<<<< HEAD
def keyword_dict(data_source, organization):
    return {
        'origin_id': 'testi-12345',
        'data_source': data_source.id,
        "publisher": organization.id,
        "name": {
            "fi": "Testi avainsana",
            "en": "Test keyword",
        }
    }


@pytest.mark.django_db
@pytest.fixture
def keyword(data_source, organization, kw_name):
    lang_objs = [
        Language.objects.get_or_create(id=lang)[0]
        for lang in ['fi', 'sv', 'en']
    ]
=======
def make_location_id():
    def _make_location_id(place):
        obj_id = reverse(PlaceSerializer().view_name, kwargs={'pk': place.id})
        return obj_id

    return _make_location_id


@pytest.mark.django_db
@pytest.fixture(scope="class")
def make_keyword():
    def _make_keyword(data_source, kw_name):
        lang_objs = [
            Language.objects.get_or_create(id=lang)[0]
            for lang in ['fi', 'sv', 'en']
        ]

        labels = [
            KeywordLabel.objects.create(
                name='%s%s' % (kw_name, lang.id),
                language=lang
            )
            for lang in lang_objs
        ]
>>>>>>> 24dca3e1

        obj = Keyword.objects.create(
            id=data_source.id + ':' + kw_name,
            name=kw_name,
            data_source=data_source
        )
        for label in labels:
            obj.alt_labels.add(label)
        obj.save()

<<<<<<< HEAD
    obj = Keyword.objects.create(
        id=data_source.id + ':' + kw_name,
        name=kw_name,
        publisher=organization,
        data_source=data_source
    )
    for label in labels:
        obj.alt_labels.add(label)
    obj.save()
=======
        return obj
>>>>>>> 24dca3e1

    return _make_keyword


@pytest.mark.django_db
@pytest.fixture
<<<<<<< HEAD
def keyword2(other_data_source, organization2, kw_name):
    lang_objs = [
        Language.objects.get_or_create(id=lang)[0]
        for lang in ['fi', 'sv', 'en']
    ]

    labels = [
        KeywordLabel.objects.create(
            name='%s%s' % (kw_name, lang.id),
            language=lang
        )
        for lang in lang_objs
    ]

    obj = Keyword.objects.create(
        id=other_data_source.id + ':' + kw_name,
        name=kw_name,
        publisher=organization2,
        data_source=other_data_source
    )
    for label in labels:
        obj.alt_labels.add(label)
    obj.save()

    return obj
=======
def keyword(data_source, kw_name, make_keyword):
    return make_keyword(data_source, kw_name)
>>>>>>> 24dca3e1


@pytest.mark.django_db
@pytest.fixture
<<<<<<< HEAD
def keyword_id(data_source, organization, kw_name):
    obj = keyword(data_source, organization, kw_name)
    obj_id = reverse(KeywordSerializer().view_name, kwargs={'pk': obj.id})
    return obj_id
=======
def keyword2(data_source, kw_name_2, make_keyword):
    return make_keyword(data_source, kw_name_2)


@pytest.mark.django_db
@pytest.fixture
def keyword3(data_source, kw_name_3, make_keyword):
    return make_keyword(data_source, kw_name_3)


@pytest.mark.django_db
@pytest.fixture(scope="class")
def make_keyword_id(make_keyword):
    def _make_keyword_id(data_source, kw_name):
        obj = make_keyword(data_source, kw_name)
        obj_id = reverse(KeywordSerializer().view_name, kwargs={'pk': obj.id})
        return obj_id

    return _make_keyword_id


@pytest.mark.django_db
@pytest.fixture
def keyword_id(data_source, kw_name, make_keyword_id):
    return make_keyword_id(data_source, kw_name)


@pytest.mark.django_db
@pytest.fixture
def keyword_set(data_source, keyword, keyword2):
    kw_set = KeywordSet.objects.create(data_source=data_source)
    kw_set.keywords.set([keyword, keyword2])
    return kw_set
>>>>>>> 24dca3e1


@pytest.mark.django_db
@pytest.fixture
def languages():
    lang_objs = [
        Language.objects.get_or_create(id=lang)[0]
        for lang in ['fi', 'sv', 'en']
    ]
    return lang_objs


@pytest.mark.django_db
@pytest.fixture
def keywordlabel(kw_name, languages):
    return KeywordLabel.objects.create(name=kw_name, language=languages[0])


@pytest.mark.django_db
@pytest.fixture(scope="class")
def languages_class(request):
    lang_objs = [
        Language.objects.get_or_create(id=lang)[0]
        for lang in ['fi', 'sv', 'en']
    ]
    request.cls.languages = lang_objs


def language_id(language):
    obj_id = reverse(LanguageSerializer().view_name, kwargs={'pk': language.pk})
    return obj_id


@pytest.mark.django_db
@pytest.fixture(scope="class")
def make_complex_event_dict(make_keyword_id):
    def _make_complex_event_dict(data_source, organization, location_id, languages):
        return {
            'publisher': organization.id,
            'data_source': data_source.id,
            'name': {'en': TEXT_EN, 'sv': TEXT_SV, 'fi': TEXT_FI},
            'event_status': 'EventScheduled',
            'location': {'@id': location_id},
            'keywords': [
                {'@id': make_keyword_id(data_source, 'simple')},
                {'@id': make_keyword_id(data_source, 'test')},
                {'@id': make_keyword_id(data_source, 'keyword')},
            ],
            'audience': [
                {'@id': make_keyword_id(data_source, 'test_audience1')},
                {'@id': make_keyword_id(data_source, 'test_audience2')},
                {'@id': make_keyword_id(data_source, 'test_audience3')},
            ],
            'external_links': [
                {'name': TEXT_FI, 'link': URL, 'language': 'fi'},
                {'name': TEXT_SV, 'link': URL, 'language': 'sv'},
                {'name': TEXT_EN, 'link': URL, 'language': 'en'},
            ],
            'videos': [
                {'name': TEXT_FI, 'url': URL, 'alt_text': TEXT_FI},
            ],
            'offers': [
                {
                    'is_free': False,
                    'price': {'en': TEXT_EN, 'sv': TEXT_SV, 'fi': TEXT_FI},
                    'description': {'en': TEXT_EN, 'sv': TEXT_SV, 'fi': TEXT_FI},
                    'info_url': {'en': URL, 'sv': URL, 'fi': URL}
                }
            ],
            'in_language': [
                {"@id": language_id(languages[0])},
                {"@id": language_id(languages[1])},
            ],
            'custom_data': {'my': 'data', 'your': 'data'},
            'origin_id': TEXT_FI,
            'date_published': DATETIME,
            'start_time': DATETIME,
            'end_time': DATETIME,
            'location_extra_info': {'fi': TEXT_FI},
            'info_url': {'en': URL, 'sv': URL, 'fi': URL},
            'secondary_headline': {'en': TEXT_EN, 'sv': TEXT_SV, 'fi': TEXT_FI},
            'description': {'en': TEXT_EN, 'sv': TEXT_SV, 'fi': TEXT_FI},
            'headline': {'en': TEXT_EN, 'sv': TEXT_SV, 'fi': TEXT_FI},
            'short_description': {'en': TEXT_EN, 'sv': TEXT_SV, 'fi': TEXT_FI},
            'provider': {'en': TEXT_EN, 'sv': TEXT_SV, 'fi': TEXT_FI},
            'provider_contact_info': {'en': TEXT_EN, 'sv': TEXT_SV, 'fi': TEXT_FI},
            'audience_min_age': 5,
            'audience_max_age': 15,
        }

    return _make_complex_event_dict


@pytest.mark.django_db
@pytest.fixture
<<<<<<< HEAD
def complex_event_dict(data_source, organization, location_id, languages):
    return {
        'publisher': organization.id,
        'name': {'en': TEXT, 'sv': TEXT, 'fi': TEXT},
        'event_status': 'EventScheduled',
        'location': {'@id': location_id},
        'keywords': [
            {'@id': keyword_id(data_source, organization, 'simple')},
            {'@id': keyword_id(data_source, organization, 'test')},
            {'@id': keyword_id(data_source, organization, 'keyword')},
        ],
        'audience': [
            {'@id': keyword_id(data_source, organization, 'test_audience1')},
            {'@id': keyword_id(data_source, organization, 'test_audience2')},
            {'@id': keyword_id(data_source, organization, 'test_audience3')},
        ],
        'external_links': [
            {'name': TEXT, 'link': URL, 'language': 'fi'},
            {'name': TEXT, 'link': URL, 'language': 'sv'},
            {'name': TEXT, 'link': URL, 'language': 'en'},
        ],
        'offers': [
            {
                'is_free': False,
                'price': {'en': TEXT, 'sv': TEXT, 'fi': TEXT},
                'description': {'en': TEXT, 'sv': TEXT, 'fi': TEXT},
                'info_url': {'en': URL, 'sv': URL, 'fi': URL}
            }
        ],
        'in_language': [
            {"@id": language_id(languages[0])},
            {"@id": language_id(languages[1])},
        ],
        'custom_data': {'my': 'data', 'your': 'data'},
        'origin_id': TEXT,
        'date_published': DATETIME,
        'start_time': DATETIME,
        'end_time': DATETIME,
        'location_extra_info': {'fi': TEXT},
        'info_url': {'en': URL, 'sv': URL, 'fi': URL},
        'secondary_headline': {'en': TEXT, 'sv': TEXT, 'fi': TEXT},
        'description': {'en': TEXT, 'sv': TEXT, 'fi': TEXT},
        'headline': {'en': TEXT, 'sv': TEXT, 'fi': TEXT},
        'short_description': {'en': TEXT, 'sv': TEXT, 'fi': TEXT},
        'provider': {'en': TEXT, 'sv': TEXT, 'fi': TEXT},
    }
=======
def complex_event_dict(data_source, organization, location_id, languages, make_complex_event_dict):
    return make_complex_event_dict(data_source, organization, location_id, languages)


@pytest.mark.django_db
@pytest.fixture(scope="class")
def make_complex_event_dict_class(request, make_complex_event_dict):
    def _make_complex_event_dict(self, *args):
        return make_complex_event_dict(*args)
    request.cls.make_complex_event_dict = _make_complex_event_dict
>>>>>>> 24dca3e1


@pytest.fixture
def api_get_list(request, event, api_client):
    """
    Return an API get_list requestor with version set on
    the module of the test function, or use default API version
    """
    version = getattr(request.module, "version", "v1")

    def f():
        return get_list(api_client, version)
    return f


@pytest.fixture(params=['v1', 'v0.1'])
def all_api_get_list(request, event, api_client):
    """
    Return an API get_list requestor with version set on
    the module of the test function, or use default API version
    """
    version = request.param

    def f():
        return get_list(api_client, version)
    return f


# These initial licenses are created by a migration, but because of a feature
# related to Django testing, objects created in datamigrations aren't available
# in all testcases, so we need to create those here too to be sure they exist.
@pytest.fixture(autouse=True)
def create_initial_licenses():
    License.objects.get_or_create(
        id='event_only',
        defaults={
            'name_fi': 'Vain tapahtuman markkinointiin',
            'name_sv': 'Endast för marknadsföring av evenemanget',
            'name_en': 'For event marketing only',
            'url': '',
        }
    )
    License.objects.get_or_create(
        id='cc_by',
        defaults={
            'name_fi': 'Nimeä 4.0 Kansainvälinen (CC BY 4.0)',
            'name_sv': 'Erkännande 4.0 Internationell (CC BY 4.0)',
            'name_en': 'Attribution 4.0 International (CC BY 4.0)',
            'url': 'https://creativecommons.org/licenses/by/4.0/',
        }
    )<|MERGE_RESOLUTION|>--- conflicted
+++ resolved
@@ -189,7 +189,7 @@
             'start_time': datetime.strftime(timezone.now() + timedelta(days=1), '%Y-%m-%d'),
             'location': {'@id': location_id},
             'keywords': [
-                {'@id': make_keyword_id(data_source, 'test')},
+                {'@id': make_keyword_id(data_source, organization, 'test')},
             ],
             'short_description': {'fi': 'short desc', 'sv': 'short desc sv', 'en': 'short desc en'},
             'description': {'fi': 'desc', 'sv': 'desc sv', 'en': 'desc en'},
@@ -209,27 +209,6 @@
 
 @pytest.mark.django_db
 @pytest.fixture
-<<<<<<< HEAD
-def minimal_event_dict(data_source, organization, location_id):
-    return {
-        'name': {'fi': TEXT},
-        'start_time': DATETIME,
-        'location': {'@id': location_id},
-        'keywords': [
-            {'@id': keyword_id(data_source, organization, 'test')},
-        ],
-        'short_description': {'fi': 'short desc', 'sv': 'short desc sv', 'en': 'short desc en'},
-        'description': {'fi': 'desc', 'sv': 'desc sv', 'en': 'desc en'},
-        'offers': [
-            {
-                'is_free': False,
-                'price': {'en': TEXT, 'sv': TEXT, 'fi': TEXT},
-                'description': {'en': TEXT, 'sv': TEXT, 'fi': TEXT},
-                'info_url': {'en': URL, 'sv': URL, 'fi': URL}
-            }
-        ]
-    }
-=======
 def minimal_event_dict(data_source, organization, location_id, make_minimal_event_dict):
     return make_minimal_event_dict(data_source, organization, location_id)
 
@@ -240,7 +219,6 @@
     def _make_minimal_event_dict(self, *args):
         return make_minimal_event_dict(*args)
     request.cls.make_minimal_event_dict = _make_minimal_event_dict
->>>>>>> 24dca3e1
 
 
 @pytest.fixture
@@ -473,27 +451,6 @@
 
 @pytest.mark.django_db
 @pytest.fixture
-<<<<<<< HEAD
-def keyword_dict(data_source, organization):
-    return {
-        'origin_id': 'testi-12345',
-        'data_source': data_source.id,
-        "publisher": organization.id,
-        "name": {
-            "fi": "Testi avainsana",
-            "en": "Test keyword",
-        }
-    }
-
-
-@pytest.mark.django_db
-@pytest.fixture
-def keyword(data_source, organization, kw_name):
-    lang_objs = [
-        Language.objects.get_or_create(id=lang)[0]
-        for lang in ['fi', 'sv', 'en']
-    ]
-=======
 def make_location_id():
     def _make_location_id(place):
         obj_id = reverse(PlaceSerializer().view_name, kwargs={'pk': place.id})
@@ -518,7 +475,6 @@
             )
             for lang in lang_objs
         ]
->>>>>>> 24dca3e1
 
         obj = Keyword.objects.create(
             id=data_source.id + ':' + kw_name,
@@ -529,65 +485,19 @@
             obj.alt_labels.add(label)
         obj.save()
 
-<<<<<<< HEAD
-    obj = Keyword.objects.create(
-        id=data_source.id + ':' + kw_name,
-        name=kw_name,
-        publisher=organization,
-        data_source=data_source
-    )
-    for label in labels:
-        obj.alt_labels.add(label)
-    obj.save()
-=======
         return obj
->>>>>>> 24dca3e1
 
     return _make_keyword
 
 
 @pytest.mark.django_db
 @pytest.fixture
-<<<<<<< HEAD
-def keyword2(other_data_source, organization2, kw_name):
-    lang_objs = [
-        Language.objects.get_or_create(id=lang)[0]
-        for lang in ['fi', 'sv', 'en']
-    ]
-
-    labels = [
-        KeywordLabel.objects.create(
-            name='%s%s' % (kw_name, lang.id),
-            language=lang
-        )
-        for lang in lang_objs
-    ]
-
-    obj = Keyword.objects.create(
-        id=other_data_source.id + ':' + kw_name,
-        name=kw_name,
-        publisher=organization2,
-        data_source=other_data_source
-    )
-    for label in labels:
-        obj.alt_labels.add(label)
-    obj.save()
-
-    return obj
-=======
 def keyword(data_source, kw_name, make_keyword):
     return make_keyword(data_source, kw_name)
->>>>>>> 24dca3e1
-
-
-@pytest.mark.django_db
-@pytest.fixture
-<<<<<<< HEAD
-def keyword_id(data_source, organization, kw_name):
-    obj = keyword(data_source, organization, kw_name)
-    obj_id = reverse(KeywordSerializer().view_name, kwargs={'pk': obj.id})
-    return obj_id
-=======
+
+
+@pytest.mark.django_db
+@pytest.fixture
 def keyword2(data_source, kw_name_2, make_keyword):
     return make_keyword(data_source, kw_name_2)
 
@@ -621,7 +531,6 @@
     kw_set = KeywordSet.objects.create(data_source=data_source)
     kw_set.keywords.set([keyword, keyword2])
     return kw_set
->>>>>>> 24dca3e1
 
 
 @pytest.mark.django_db
@@ -717,54 +626,6 @@
 
 @pytest.mark.django_db
 @pytest.fixture
-<<<<<<< HEAD
-def complex_event_dict(data_source, organization, location_id, languages):
-    return {
-        'publisher': organization.id,
-        'name': {'en': TEXT, 'sv': TEXT, 'fi': TEXT},
-        'event_status': 'EventScheduled',
-        'location': {'@id': location_id},
-        'keywords': [
-            {'@id': keyword_id(data_source, organization, 'simple')},
-            {'@id': keyword_id(data_source, organization, 'test')},
-            {'@id': keyword_id(data_source, organization, 'keyword')},
-        ],
-        'audience': [
-            {'@id': keyword_id(data_source, organization, 'test_audience1')},
-            {'@id': keyword_id(data_source, organization, 'test_audience2')},
-            {'@id': keyword_id(data_source, organization, 'test_audience3')},
-        ],
-        'external_links': [
-            {'name': TEXT, 'link': URL, 'language': 'fi'},
-            {'name': TEXT, 'link': URL, 'language': 'sv'},
-            {'name': TEXT, 'link': URL, 'language': 'en'},
-        ],
-        'offers': [
-            {
-                'is_free': False,
-                'price': {'en': TEXT, 'sv': TEXT, 'fi': TEXT},
-                'description': {'en': TEXT, 'sv': TEXT, 'fi': TEXT},
-                'info_url': {'en': URL, 'sv': URL, 'fi': URL}
-            }
-        ],
-        'in_language': [
-            {"@id": language_id(languages[0])},
-            {"@id": language_id(languages[1])},
-        ],
-        'custom_data': {'my': 'data', 'your': 'data'},
-        'origin_id': TEXT,
-        'date_published': DATETIME,
-        'start_time': DATETIME,
-        'end_time': DATETIME,
-        'location_extra_info': {'fi': TEXT},
-        'info_url': {'en': URL, 'sv': URL, 'fi': URL},
-        'secondary_headline': {'en': TEXT, 'sv': TEXT, 'fi': TEXT},
-        'description': {'en': TEXT, 'sv': TEXT, 'fi': TEXT},
-        'headline': {'en': TEXT, 'sv': TEXT, 'fi': TEXT},
-        'short_description': {'en': TEXT, 'sv': TEXT, 'fi': TEXT},
-        'provider': {'en': TEXT, 'sv': TEXT, 'fi': TEXT},
-    }
-=======
 def complex_event_dict(data_source, organization, location_id, languages, make_complex_event_dict):
     return make_complex_event_dict(data_source, organization, location_id, languages)
 
@@ -775,7 +636,6 @@
     def _make_complex_event_dict(self, *args):
         return make_complex_event_dict(*args)
     request.cls.make_complex_event_dict = _make_complex_event_dict
->>>>>>> 24dca3e1
 
 
 @pytest.fixture
