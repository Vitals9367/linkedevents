# -*- coding: utf-8 -*-
from __future__ import unicode_literals

# python
import base64
import re
import struct
import time
import urllib.parse
from copy import deepcopy
from datetime import datetime, timedelta

# django and drf
from django.db.transaction import atomic
from django.http import Http404, HttpResponsePermanentRedirect
from django.utils import translation
from django.core.exceptions import ValidationError, PermissionDenied
from django.db.utils import IntegrityError
from django.conf import settings
from django.core.urlresolvers import NoReverseMatch
from django.db.models import Q
from django.utils.translation import ugettext_lazy as _
from django.utils import timezone
from django.utils.encoding import force_text
from rest_framework import (
    serializers, relations, viewsets, mixins, filters, generics, permissions
)
from rest_framework.filters import BaseFilterBackend
from rest_framework.permissions import SAFE_METHODS
from rest_framework.settings import api_settings
from rest_framework.reverse import reverse
from rest_framework.response import Response
from rest_framework.exceptions import ParseError, PermissionDenied as DRFPermissionDenied, APIException
from rest_framework.views import get_view_name as original_get_view_name
from rest_framework.fields import DateTimeField


# 3rd party
from isodate import Duration, duration_isoformat, parse_duration
from modeltranslation.translator import translator, NotRegistered
from haystack.query import AutoQuery
from munigeo.api import (
    GeoModelSerializer, GeoModelAPIView, build_bbox_filter, srid_to_srs
)
from munigeo.models import AdministrativeDivision
from rest_framework_bulk import BulkListSerializer, BulkModelViewSet
import pytz
import bleach
import django_filters

from django_orghierarchy.models import Organization

# events
from events import utils
from events.api_pagination import LargeResultsSetPagination
from events.auth import ApiKeyAuth, ApiKeyUser
from events.custom_elasticsearch_search_backend import (
    CustomEsSearchQuerySet as SearchQuerySet
)
from events.extensions import apply_select_and_prefetch, get_extensions_from_request
from events.models import (
    Place, Event, Keyword, KeywordSet, Language, OpeningHoursSpecification, EventLink,
    Offer, DataSource, Image, PublicationStatus, PUBLICATION_STATUSES, License
)
from events.translation import EventTranslationOptions
from helevents.models import User
from events.renderers import DOCXRenderer


def get_view_name(cls, suffix=None):
    if cls.__name__ == 'APIRootView':
        return 'Linked Events'
    return original_get_view_name(cls, suffix)


viewset_classes_by_model = {}

all_views = []


def register_view(klass, name, base_name=None):
    entry = {'class': klass, 'name': name}
    if base_name is not None:
        entry['base_name'] = base_name
    all_views.append(entry)
    if klass.serializer_class and \
            hasattr(klass.serializer_class, 'Meta') and \
            hasattr(klass.serializer_class.Meta, 'model'):
        model = klass.serializer_class.Meta.model
        viewset_classes_by_model[model] = klass


def get_serializer_for_model(model, version='v1'):
    Viewset = viewset_classes_by_model.get(model)
    if Viewset is None:
        return None
    serializer = None
    if hasattr(Viewset, 'get_serializer_class_for_version'):
        serializer = Viewset.get_serializer_class_for_version(version)
    elif hasattr(Viewset, 'serializer_class'):
        serializer = Viewset.serializer_class
    return serializer


def generate_id(namespace):
    t = time.time() * 1000
    postfix = base64.b32encode(struct.pack(">Q", int(t)).lstrip(b'\x00'))
    postfix = postfix.strip(b'=').lower().decode(encoding='UTF-8')
    return '{}:{}'.format(namespace, postfix)


def parse_id_from_uri(uri):
    """
    Parse id part from @id uri like
    'http://127.0.0.1:8000/v0.1/event/matko%3A666/' -> 'matko:666'
    :param uri: str
    :return: str id
    """
    if not uri.startswith('http'):
        return uri
    path = urllib.parse.urlparse(uri).path
    _id = path.rstrip('/').split('/')[-1]
    _id = urllib.parse.unquote(_id)
    return _id


def perform_id_magic_for(data):
    if 'id' in data:
        err = "Do not send 'id' when POSTing a new Event (got id='{}')"
        raise ParseError(err.format(data['id']))
    data['id'] = generate_id(data['data_source'])
    return data


def get_authenticated_data_source_and_publisher(request):
    # api_key takes precedence over user
    if isinstance(request.auth, ApiKeyAuth):
        data_source = request.auth.get_authenticated_data_source()
        publisher = data_source.owner
        if not publisher:
            raise PermissionDenied(_("Data source doesn't belong to any organization"))
    else:
        # objects created by api are marked coming from the system data source unless api_key is provided
        # we must optionally create the system data source here, as the settings may have changed at any time
        data_source, created = DataSource.objects.get_or_create(id=settings.SYSTEM_DATA_SOURCE_ID)
        # user organization is used unless api_key is provided
        user = request.user
        if isinstance(user, User):
            publisher = user.get_default_organization()
        else:
            publisher = None
    return data_source, publisher


def get_publisher_query(publisher):
    """Get query for publisher (Organization)

    Some organizations can be replaced by a new organization.
    We need to return objects that reference on replaced
    organization when querying the new organization, and vice
    versa.

    :param publisher: a or a list of filtering organizations
    :type publisher: str, Organization, list
    :return: the query that check both replaced and new organization
    """
    if isinstance(publisher, list):
        q = Q(
            publisher__in=publisher,
        ) | Q(
            publisher__replaced_by__in=publisher,
        ) | Q(
            publisher__replaced_organization__in=publisher,
        )
    else:
        q = Q(
            publisher=publisher,
        ) | Q(
            publisher__replaced_by=publisher,
        ) | Q(
            publisher__replaced_organization=publisher,
        )

    return q


def clean_text_fields(data, allowed_html_fields=[]):
    for k, v in data.items():
        if isinstance(v, str) and any(c in v for c in '<>&'):
            # only specified fields may contain allowed tags
            for field_name in allowed_html_fields:
                # check all languages and the default translation field too
                if k.startswith(field_name):
                    data[k] = bleach.clean(v, settings.BLEACH_ALLOWED_TAGS)
                    break
            else:
                data[k] = bleach.clean(v)
                # for non-html data, ampersands should be bare
                data[k] = data[k].replace('&amp;', '&')
    return data


class JSONLDRelatedField(relations.HyperlinkedRelatedField):
    """
    Support of showing and saving of expanded JSON nesting or just a resource
    URL.
    Serializing is controlled by query string param 'expand', deserialization
    by format of JSON given.

    Default serializing is expand=false.
    """

    invalid_json_error = _('Incorrect JSON. Expected JSON, received %s.')

    def __init__(self, *args, **kwargs):
        self.related_serializer = kwargs.pop('serializer', None)
        self.hide_ld_context = kwargs.pop('hide_ld_context', False)
        self.expanded = kwargs.pop('expanded', False)
        super(JSONLDRelatedField, self).__init__(*args, **kwargs)

    def use_pk_only_optimization(self):
        if self.is_expanded():
            return False
        else:
            return True

    def to_representation(self, obj):
        if isinstance(self.related_serializer, str):
            self.related_serializer = globals().get(self.related_serializer, None)

        if self.is_expanded():
            context = self.context.copy()
            # To avoid infinite recursion, only include sub/super events one level at a time
            if 'include' in context:
                context['include'] = [x for x in context['include'] if x != 'sub_events' and x != 'super_event']
            return self.related_serializer(obj, hide_ld_context=self.hide_ld_context,
                                           context=context).data
        link = super(JSONLDRelatedField, self).to_representation(obj)
        if link is None:
            return None
        return {
            '@id': link
        }

    def to_internal_value(self, value):
        # TODO: JA If @id is missing, this will complain just about value not being JSON
        if not isinstance(value, dict) or '@id' not in value:
            raise ValidationError(self.invalid_json_error % type(value).__name__)

        url = value['@id']
        if not url:
            if self.required:
                raise ValidationError(_('This field is required.'))
            return None

        return super().to_internal_value(urllib.parse.unquote(url))

    def is_expanded(self):
        return getattr(self, 'expanded', False)


class EnumChoiceField(serializers.Field):
    """
    Database value of tinyint is converted to and from a string representation
    of choice field.

    TODO: Find if there's standardized way to render Schema.org enumeration
    instances in JSON-LD.
    """

    def __init__(self, choices, prefix='', **kwargs):
        self.choices = choices
        self.prefix = prefix
        super(EnumChoiceField, self).__init__(**kwargs)

    def to_representation(self, obj):
        if obj is None:
            return None
        return self.prefix + utils.get_value_from_tuple_list(self.choices,
                                                             obj, 1)

    def to_internal_value(self, data):
        value = utils.get_value_from_tuple_list(self.choices,
                                                self.prefix + str(data), 0)
        if value is None:
            raise ParseError(_("Invalid value in event_status"))
        return value


class ISO8601DurationField(serializers.Field):
    def to_representation(self, obj):
        if obj:
            d = Duration(milliseconds=obj)
            return duration_isoformat(d)
        else:
            return None

    def to_internal_value(self, data):
        if data:
            value = parse_duration(data)
            return (
                value.days * 24 * 3600 * 1000000 +
                value.seconds * 1000 +
                value.microseconds / 1000
            )
        else:
            return 0


class MPTTModelSerializer(serializers.ModelSerializer):
    def __init__(self, *args, **kwargs):
        super(MPTTModelSerializer, self).__init__(*args, **kwargs)
        for field_name in 'lft', 'rght', 'tree_id', 'level':
            if field_name in self.fields:
                del self.fields[field_name]


class TranslatedModelSerializer(serializers.ModelSerializer):
    def __init__(self, *args, **kwargs):
        super(TranslatedModelSerializer, self).__init__(*args, **kwargs)
        model = self.Meta.model
        try:
            trans_opts = translator.get_options_for_model(model)
        except NotRegistered:
            self.translated_fields = []
            return

        self.translated_fields = trans_opts.fields.keys()
        lang_codes = utils.get_fixed_lang_codes()
        # Remove the pre-existing data in the bundle.
        for field_name in self.translated_fields:
            for lang in lang_codes:
                key = "%s_%s" % (field_name, lang)
                if key in self.fields:
                    del self.fields[key]
            del self.fields[field_name]

    # def get_field(self, model_field):
    #     kwargs = {}
    #     if issubclass(
    #             model_field.__class__,
    #                   (django_db_models.CharField,
    #                    django_db_models.TextField)):
    #         if model_field.null:
    #             kwargs['allow_none'] = True
    #         kwargs['max_length'] = getattr(model_field, 'max_length')
    #         return fields.CharField(**kwargs)
    #     return super(TranslatedModelSerializer, self).get_field(model_field)

    def to_representation(self, obj):
        ret = super(TranslatedModelSerializer, self).to_representation(obj)
        if obj is None:
            return ret
        return self.translated_fields_to_representation(obj, ret)

    def to_internal_value(self, data):
        """
        Convert complex translated json objects to flat format.
        E.g. json structure containing `name` key like this:
        {
            "name": {
                "fi": "musiikkiklubit",
                "sv": "musikklubbar",
                "en": "music clubs"
            },
            ...
        }
        Transforms this:
        {
            "name": "musiikkiklubit",
            "name_fi": "musiikkiklubit",
            "name_sv": "musikklubbar",
            "name_en": "music clubs"
            ...
        }
        :param data:
        :return:
        """

        extra_fields = {}  # will contain the transformation result
        for field_name in self.translated_fields:
            obj = data.get(field_name, None)  # { "fi": "musiikkiklubit", "sv": ... }
            if not obj:
                continue
            if not isinstance(obj, dict):
                raise ValidationError({field_name: 'This field is a translated field. Instead of a string,'
                                                   ' you must supply an object with strings corresponding'
                                                   ' to desired language ids.'})
            for language in (lang for lang in utils.get_fixed_lang_codes() if lang in obj):
                value = obj[language]  # "musiikkiklubit"
                if language == settings.LANGUAGES[0][0]:  # default language
                    extra_fields[field_name] = value  # { "name": "musiikkiklubit" }
                extra_fields['{}_{}'.format(field_name, language)] = value  # { "name_fi": "musiikkiklubit" }
            del data[field_name]  # delete original translated fields

        # handle other than translated fields
        data = super().to_internal_value(data)

        # add translated fields to the final result
        data.update(extra_fields)

        return data

    def translated_fields_to_representation(self, obj, ret):
        for field_name in self.translated_fields:
            d = {}
            for lang in utils.get_fixed_lang_codes():
                key = "%s_%s" % (field_name, lang)
                val = getattr(obj, key, None)
                if val is None:
                    continue
                d[lang] = val

            # If no text provided, leave the field as null
            for key, val in d.items():
                if val is not None:
                    break
            else:
                d = None
            ret[field_name] = d

        return ret


class LinkedEventsSerializer(TranslatedModelSerializer, MPTTModelSerializer):
    """Serializer with the support for JSON-LD/Schema.org.

    JSON-LD/Schema.org syntax::

      {
         "@context": "http://schema.org",
         "@type": "Event",
         "name": "Event name",
         ...
      }

    See full example at: http://schema.org/Event

    Args:
      hide_ld_context (bool):
        Hides `@context` from JSON, can be used in nested
        serializers
    """
    system_generated_fields = ('created_time', 'last_modified_time', 'created_by', 'last_modified_by')
    non_visible_fields = ('created_by', 'last_modified_by')

    def __init__(self, instance=None, files=None,
                 context=None, partial=False, many=None, skip_fields=set(),
                 allow_add_remove=False, hide_ld_context=False, **kwargs):
        super(LinkedEventsSerializer, self).__init__(
            instance=instance, context=context, **kwargs)
        for field in self.non_visible_fields:
            if field in self.fields:
                del self.fields[field]
        self.skip_fields = skip_fields

        if context is not None:
            include_fields = context.get('include', [])
            for field_name in include_fields:
                if field_name not in self.fields:
                    continue
                field = self.fields[field_name]
                if isinstance(field, relations.ManyRelatedField):
                    field = field.child_relation
                if not isinstance(field, JSONLDRelatedField):
                    continue
                field.expanded = True
            self.skip_fields |= context.get('skip_fields', set())

        self.hide_ld_context = hide_ld_context

        self.disable_camelcase = True
        if self.context and 'request' in self.context:
            request = self.context['request']
            if 'disable_camelcase' in request.query_params:
                self.disable_camelcase = True

        # for post and put methods, user information is needed to restrict permissions at validate
        if context is None:
            return
        self.method = self.context['request'].method
        self.user = self.context['request'].user
        if self.method in permissions.SAFE_METHODS:
            return
        self.data_source, self.publisher = get_authenticated_data_source_and_publisher(request)
        if not self.publisher:
            raise PermissionDenied(_("User doesn't belong to any organization"))

    def to_internal_value(self, data):
        for field in self.system_generated_fields:
            if field in data:
                del data[field]
        data = super().to_internal_value(data)
        return data

    def to_representation(self, obj):
        """
        Before sending to renderer there's a need to do additional work on
        to-be-JSON dictionary data:
            1. Add @context, @type and @id fields
            2. Convert field names to camelCase
        Renderer is the right place for this but now loop is done just once.
        Reversal conversion is done in parser.
        """
        ret = super(LinkedEventsSerializer, self).to_representation(obj)
        if 'id' in ret and 'request' in self.context:
            try:
                ret['@id'] = reverse(self.view_name,
                                     kwargs={u'pk': ret['id']},
                                     request=self.context['request'])
            except NoReverseMatch:
                ret['@id'] = str(ret['id'])

        # Context is hidden if:
        # 1) hide_ld_context is set to True
        #   2) self.object is None, e.g. we are in the list of stuff
        if not self.hide_ld_context and self.instance is not None:
            if hasattr(obj, 'jsonld_context') \
                    and isinstance(obj.jsonld_context, (dict, list)):
                ret['@context'] = obj.jsonld_context
            else:
                ret['@context'] = 'http://schema.org'

        # Use jsonld_type attribute if present,
        # if not fallback to automatic resolution by model name.
        # Note: Plan 'type' could be aliased to @type in context definition to
        # conform JSON-LD spec.
        if hasattr(obj, 'jsonld_type'):
            ret['@type'] = obj.jsonld_type
        else:
            ret['@type'] = obj.__class__.__name__
        if self.context['request'].version == 'v0.1':
            return ret
        for field in self.skip_fields:
            if field in ret:
                del ret[field]
        return ret

    def validate_data_source(self, value):
        if value:
            if value != self.data_source:
                # the event might be from another data source by the same organization, and we are only editing it
                if self.instance:
                    if self.publisher.owned_systems.filter(id=value).exists():
                        return value
                raise serializers.ValidationError(
                    {'data_source': _(
                        "Setting data_source to %(given)s " +
                        " is not allowed for your organization. The data_source"
                        " must be left blank or set to %(required)s ") %
                        {'given': str(value), 'required': self.data_source}})
        return value

    def validate_publisher(self, value):
        if value:
            if value not in (self.publisher, self.publisher.replaced_by):
                raise serializers.ValidationError(
                    {'publisher': _(
                        "Setting publisher to %(given)s " +
                        " is not allowed for your organization. The publisher" +
                        " must be left blank or set to %(required)s ") %
                        {'given': str(value),
                         'required': str(self.publisher
                                         if not self.publisher.replaced_by
                                         else self.publisher_replaced_by)}})
            if value.replaced_by:
                # for replaced organizations, we automatically update to the current organization
                # even if the POST/PUT uses the old id
                return value.replaced_by
        return value

    def validate(self, data):
        if 'name' in self.translated_fields:
            name_exists = False
            languages = [x[0] for x in settings.LANGUAGES]
            for language in languages:
                if 'name_%s' % language in data:
                    name_exists = True
                    break
        else:
            name_exists = 'name' in data
        if not name_exists:
            raise serializers.ValidationError({'name': _('The name must be specified.')})
        super().validate(data)
        return data

    def create(self, validated_data):
        if 'data_source' not in validated_data:
            validated_data['data_source'] = self.data_source
        if 'publisher' not in validated_data:
            validated_data['publisher'] = self.publisher
        # no django user exists for the api key
        if isinstance(self.user, ApiKeyUser):
            self.user = None
        validated_data['created_by'] = self.user
        validated_data['last_modified_by'] = self.user
        try:
            instance = super().create(validated_data)
        except IntegrityError as error:
            if 'duplicate' and 'pkey' in str(error):
                raise serializers.ValidationError({'id': _("An object with given id already exists.")})
            else:
                raise error
        return instance

    def update(self, instance, validated_data):
        if isinstance(self.user, ApiKeyUser):
            # allow updating only if the api key matches instance data source
            self.user = None
            if not instance.data_source == self.data_source:
                raise PermissionDenied()
        else:
            # without api key, the user will have to be admin
            if not instance.is_user_editable() or not instance.can_be_edited_by(self.user):
                raise PermissionDenied()
        validated_data['last_modified_by'] = self.user

        if 'id' in validated_data:
            if instance.id != validated_data['id']:
                raise serializers.ValidationError({'id': _("You may not change the id of an existing object.")})
        super().update(instance, validated_data)
        return instance


def _clean_qp(query_params):
    """
    Strip 'event.' prefix from all query params.
    :rtype : QueryDict
    :param query_params: dict self.request.query_params
    :return: QueryDict query_params
    """
    query_params = query_params.copy()  # do not alter original dict
    nspace = 'event.'
    for key in query_params.keys():
        if key.startswith(nspace):
            new_key = key[len(nspace):]
            # .pop() returns a list(?), don't use
            # query_params[new_key] = query_params.pop(key)
            query_params[new_key] = query_params[key]
            del query_params[key]
    return query_params


def _text_qset_by_translated_field(field, val):
    # Free text search from all languages of the field
    languages = utils.get_fixed_lang_codes()
    qset = Q()
    for lang in languages:
        kwarg = {field + '_' + lang + '__icontains': val}
        qset |= Q(**kwarg)
    return qset


class KeywordSerializer(LinkedEventsSerializer):
    view_name = 'keyword-detail'
    alt_labels = serializers.SlugRelatedField(slug_field='name', read_only=True, many=True)
    created_time = DateTimeField(default_timezone=pytz.UTC, required=False, allow_null=True)
    last_modified_time = DateTimeField(default_timezone=pytz.UTC, required=False, allow_null=True)

    class Meta:
        model = Keyword
        exclude = ('n_events_changed',)


class KeywordRetrieveViewSet(mixins.RetrieveModelMixin, viewsets.GenericViewSet):
    queryset = Keyword.objects.all()
    serializer_class = KeywordSerializer


class KeywordListViewSet(mixins.ListModelMixin, viewsets.GenericViewSet):
    queryset = Keyword.objects.all()
    serializer_class = KeywordSerializer
    filter_backends = (filters.OrderingFilter,)
    ordering_fields = ('n_events', 'id', 'name', 'data_source')
    ordering = ('-data_source', '-n_events',)

    def get_queryset(self):
        """
        Return Keyword queryset.

        If the request has no filter parameters, we only return keywords that meet the following criteria:
        -the keyword has events
        -the keyword is not deprecated

        Supported keyword filtering parameters:
        data_source (only keywords with the given data sources are included)
        filter (only keywords containing the specified string are included)
        show_all_keywords (keywords without events are included)
        show_deprecated (deprecated keywords are included)
        """
        queryset = Keyword.objects.all()
        data_source = self.request.query_params.get('data_source')
        # Filter by data source, multiple sources separated by comma
        if data_source:
            data_source = data_source.lower().split(',')
            queryset = queryset.filter(data_source__in=data_source)
        if not self.request.query_params.get('show_all_keywords'):
            queryset = queryset.filter(n_events__gt=0)
        if not self.request.query_params.get('show_deprecated'):
            queryset = queryset.filter(deprecated=False)

        # Optionally filter keywords by filter parameter,
        # can be used e.g. with typeahead.js
        val = self.request.query_params.get('text') or self.request.query_params.get('filter')
        if val:
            queryset = queryset.filter(_text_qset_by_translated_field('name', val))
        return queryset


register_view(KeywordRetrieveViewSet, 'keyword')
register_view(KeywordListViewSet, 'keyword')


class KeywordSetSerializer(LinkedEventsSerializer):
    view_name = 'keywordset-detail'
    keywords = JSONLDRelatedField(
        serializer=KeywordSerializer, many=True, required=True, allow_empty=False,
        view_name='keyword-detail', queryset=Keyword.objects.all())
    usage = EnumChoiceField(KeywordSet.USAGES)
    created_time = DateTimeField(default_timezone=pytz.UTC, required=False, allow_null=True)
    last_modified_time = DateTimeField(default_timezone=pytz.UTC, required=False, allow_null=True)

    class Meta:
        model = KeywordSet
        fields = '__all__'


class JSONAPIViewSet(viewsets.ReadOnlyModelViewSet):
    def initial(self, request, *args, **kwargs):
        ret = super(JSONAPIViewSet, self).initial(request, *args, **kwargs)
        self.srs = srid_to_srs(self.request.query_params.get('srid', None))
        return ret

    def get_serializer_context(self):
        context = super(JSONAPIViewSet, self).get_serializer_context()

        include = self.request.query_params.get('include', '')
        context['include'] = [x.strip() for x in include.split(',') if x]
        context['srs'] = self.srs
        context.setdefault('skip_fields', set()).add('origin_id')
        return context


class KeywordSetViewSet(JSONAPIViewSet):
    queryset = KeywordSet.objects.all()
    serializer_class = KeywordSetSerializer


register_view(KeywordSetViewSet, 'keyword_set')


class DivisionSerializer(TranslatedModelSerializer):
    type = serializers.SlugRelatedField(slug_field='type', read_only=True)
    municipality = serializers.SlugRelatedField(slug_field='name', read_only=True)

    class Meta:
        model = AdministrativeDivision
        fields = ('type', 'name', 'ocd_id', 'municipality')


def filter_division(queryset, name, value):
    """
    Allows division filtering by both division name and more specific ocd id (identified by colon in the parameter)

    Depending on the deployment location, offers simpler filtering by appending
    country and municipality information to ocd ids.

    Examples:
        /event/?division=kamppi
        will match any and all divisions with the name Kamppi, regardless of their type.

        /event/?division=ocd-division/country:fi/kunta:helsinki/osa-alue:kamppi
        /event/?division=ocd-division/country:fi/kunta:helsinki/suurpiiri:kamppi
        will match different division types with the otherwise identical id kamppi.

        /event/?division=osa-alue:kamppi
        /event/?division=suurpiiri:kamppi
        will match different division types with the id kamppi, if correct country and municipality information is
        present in settings.

        /event/?division=helsinki
        will match any and all divisions with the name Helsinki, regardless of their type.

        /event/?division=ocd-division/country:fi/kunta:helsinki
        will match the Helsinki municipality.

        /event/?division=kunta:helsinki
        will match the Helsinki municipality, if correct country information is present in settings.

    """

    ocd_ids = []
    names = []
    for item in value:
        if ':' in item:
            # we have a munigeo division
            if hasattr(settings, 'MUNIGEO_MUNI') and hasattr(settings, 'MUNIGEO_COUNTRY'):
                # append ocd path if we have deployment information
                if not item.startswith('ocd-division'):
                    if not item.startswith('country'):
                        if not item.startswith('kunta'):
                            item = settings.MUNIGEO_MUNI + '/' + item
                        item = settings.MUNIGEO_COUNTRY + '/' + item
                    item = 'ocd-division/' + item
            ocd_ids.append(item)
        else:
            # we assume human name
            names.append(item.title())
    if hasattr(queryset, 'distinct'):
        return (queryset.filter(**{name + '__ocd_id__in': ocd_ids}) |
                queryset.filter(**{name + '__name__in': names})).distinct()
    else:
        # Haystack SearchQuerySet does not support distinct, so we only support one type of search at a time:
        if ocd_ids:
            return queryset.filter(**{name + '__ocd_id__in': ocd_ids})
        else:
            return queryset.filter(**{name + '__name__in': names})


class PlaceSerializer(LinkedEventsSerializer, GeoModelSerializer):
    view_name = 'place-detail'
    divisions = DivisionSerializer(many=True, read_only=True)
    created_time = DateTimeField(default_timezone=pytz.UTC, required=False, allow_null=True)
    last_modified_time = DateTimeField(default_timezone=pytz.UTC, required=False, allow_null=True)

    class Meta:
        model = Place
        exclude = ('n_events_changed',)


class PlaceFilter(django_filters.rest_framework.FilterSet):
    division = django_filters.Filter(name='divisions', lookup_expr='in',
                                     widget=django_filters.widgets.CSVWidget(),
                                     method='filter_division')

    class Meta:
        model = Place
        fields = ('division',)

    def filter_division(self, queryset, name, value):
        return filter_division(queryset, name, value)


class PlaceRetrieveViewSet(GeoModelAPIView,
                           viewsets.GenericViewSet,
                           mixins.RetrieveModelMixin):
    queryset = Place.objects.all()
    serializer_class = PlaceSerializer

    def get_serializer_context(self):
        context = super(PlaceRetrieveViewSet, self).get_serializer_context()
        context.setdefault('skip_fields', set()).add('origin_id')
        return context

    def retrieve(self, request, *args, **kwargs):
        try:
            place = Place.objects.get(pk=kwargs['pk'])
        except Place.DoesNotExist:
            raise Http404()
        if place.deleted:
            if place.replaced_by:
                place = place.replaced_by
                return HttpResponsePermanentRedirect(reverse('place-detail',
                                                             kwargs={'pk': place.pk},
                                                             request=request))
        return super().retrieve(request, *args, **kwargs)


class PlaceListViewSet(GeoModelAPIView,
                       viewsets.GenericViewSet,
                       mixins.ListModelMixin):
    queryset = Place.objects.all()
    serializer_class = PlaceSerializer
    filter_backends = (django_filters.rest_framework.DjangoFilterBackend, filters.OrderingFilter)
    filter_class = PlaceFilter
    ordering_fields = ('n_events', 'id', 'name', 'data_source', 'street_address', 'postal_code')
    ordering = ('-n_events',)

    def get_queryset(self):
        """
        Return Place queryset.

        If the request has no filter parameters, we only return places that meet the following criteria:
        -the place has events
        -the place is not deleted

        Supported places filtering parameters:
        data_source (only places with the given data sources are included)
        filter (only places containing the specified string are included)
        show_all_places (places without events are included)
        show_deleted (deleted places are included)
        """
        queryset = Place.objects.prefetch_related('divisions__type', 'divisions__municipality')
        data_source = self.request.query_params.get('data_source')
        # Filter by data source, multiple sources separated by comma
        if data_source:
            data_source = data_source.lower().split(',')
            queryset = queryset.filter(data_source__in=data_source)
        if not self.request.query_params.get('show_all_places'):
            queryset = queryset.filter(n_events__gt=0)
        if not self.request.query_params.get('show_deleted'):
            queryset = queryset.filter(deleted=False)

        # Optionally filter places by filter parameter,
        # can be used e.g. with typeahead.js
        val = self.request.query_params.get('text') or self.request.query_params.get('filter')
        if val:
            queryset = queryset.filter(_text_qset_by_translated_field('name', val))
        return queryset

    def get_serializer_context(self):
        context = super(PlaceListViewSet, self).get_serializer_context()
        context.setdefault('skip_fields', set()).add('origin_id')
        return context


register_view(PlaceRetrieveViewSet, 'place')
register_view(PlaceListViewSet, 'place')


class OpeningHoursSpecificationSerializer(LinkedEventsSerializer):
    class Meta:
        model = OpeningHoursSpecification


class LanguageSerializer(LinkedEventsSerializer):
    view_name = 'language-detail'
    translation_available = serializers.SerializerMethodField()

    class Meta:
        model = Language
        fields = '__all__'

    def get_translation_available(self, obj):
        return obj.id in utils.get_fixed_lang_codes()


class LanguageViewSet(viewsets.ReadOnlyModelViewSet):
    queryset = Language.objects.all()
    serializer_class = LanguageSerializer


register_view(LanguageViewSet, 'language')

LOCAL_TZ = pytz.timezone(settings.TIME_ZONE)


class OrganizationSerializer(LinkedEventsSerializer):
    view_name = 'organization-detail'

    parent_organization = serializers.HyperlinkedRelatedField(
        queryset=Organization.objects.all(),
        source='parent',
        view_name='organization-detail',
    )
    sub_organizations = serializers.HyperlinkedRelatedField(
        queryset=Organization.objects.all(),
        view_name='organization-detail',
        many=True,
    )
    affiliated_organizations = serializers.HyperlinkedRelatedField(
        queryset=Organization.objects.all(),
        view_name='organization-detail',
        many=True,
    )
    replaced_by = serializers.HyperlinkedRelatedField(
        queryset=Organization.objects.all(),
        view_name='organization-detail',
    )
    is_affiliated = serializers.SerializerMethodField()
    created_time = DateTimeField(default_timezone=pytz.UTC, required=False, allow_null=True)
    last_modified_time = DateTimeField(default_timezone=pytz.UTC, required=False, allow_null=True)

    class Meta:
        model = Organization
        fields = (
            'id', 'data_source', 'origin_id',
            'classification', 'name', 'founding_date',
            'dissolution_date', 'parent_organization',
            'sub_organizations', 'affiliated_organizations',
            'created_time', 'last_modified_time', 'created_by',
            'last_modified_by', 'is_affiliated', 'replaced_by'
        )

    def get_is_affiliated(self, obj):
        return obj.internal_type == Organization.AFFILIATED


class OrganizationViewSet(viewsets.ReadOnlyModelViewSet):
    queryset = Organization.objects.all()
    serializer_class = OrganizationSerializer


register_view(OrganizationViewSet, 'organization')


class EventLinkSerializer(serializers.ModelSerializer):
    def to_representation(self, obj):
        ret = super(EventLinkSerializer, self).to_representation(obj)
        if not ret['name']:
            ret['name'] = None
        return ret

    class Meta:
        model = EventLink
        exclude = ['id', 'event']


class OfferSerializer(TranslatedModelSerializer):
    class Meta:
        model = Offer
        exclude = ['id', 'event']


class ImageSerializer(LinkedEventsSerializer):
    view_name = 'image-detail'
    license = serializers.PrimaryKeyRelatedField(queryset=License.objects.all(), required=False)
    created_time = DateTimeField(default_timezone=pytz.UTC, required=False, allow_null=True)
    last_modified_time = DateTimeField(default_timezone=pytz.UTC, required=False, allow_null=True)

    class Meta:
        model = Image
        fields = '__all__'

    def to_representation(self, obj):
        # the url field is customized based on image and url
        representation = super().to_representation(obj)
        if representation['image']:
            representation['url'] = representation['image']
        representation.pop('image')
        return representation

    def validate(self, data):
        # name the image after the file, if name was not provided
        if 'name' not in data:
            if 'url' in data:
                data['name'] = str(data['url']).rsplit('/', 1)[-1]
            if 'image' in data:
                data['name'] = str(data['image']).rsplit('/', 1)[-1]
        super().validate(data)
        return data


class ImageViewSet(viewsets.ModelViewSet):
    queryset = Image.objects.all()
    serializer_class = ImageSerializer
    pagination_class = LargeResultsSetPagination
    filter_backends = (filters.OrderingFilter,)
    ordering_fields = ('last_modified_time',)
    ordering = ('-last_modified_time',)

    def get_queryset(self):
        queryset = Image.objects.all()
        publisher = self.request.query_params.get('publisher', None)
        if publisher:
            publisher = publisher.lower().split(',')
            q = get_publisher_query(publisher)
            queryset = queryset.filter(q)

        data_source = self.request.query_params.get('data_source')
        # Filter by data source, multiple sources separated by comma
        if data_source:
            data_source = data_source.lower().split(',')
            queryset = queryset.filter(data_source__in=data_source)
        return queryset

    def perform_destroy(self, instance):
        # ensure image can only be deleted within the organization
        data_source, organization = get_authenticated_data_source_and_publisher(self.request)
        if not organization == instance.publisher:
                raise PermissionDenied()
        super().perform_destroy(instance)


register_view(ImageViewSet, 'image', base_name='image')


class EventSerializer(LinkedEventsSerializer, GeoModelAPIView):
    id = serializers.CharField(required=False)
    location = JSONLDRelatedField(serializer=PlaceSerializer, required=False,
                                  view_name='place-detail', queryset=Place.objects.all())
    # provider = OrganizationSerializer(hide_ld_context=True)
    keywords = JSONLDRelatedField(serializer=KeywordSerializer, many=True, allow_empty=False,
                                  required=False,
                                  view_name='keyword-detail', queryset=Keyword.objects.filter(deprecated=False))
    super_event = JSONLDRelatedField(serializer='EventSerializer', required=False, view_name='event-detail',
                                     queryset=Event.objects.all(), allow_null=True)
    event_status = EnumChoiceField(Event.STATUSES, required=False)
    publication_status = EnumChoiceField(PUBLICATION_STATUSES, required=False)
    external_links = EventLinkSerializer(many=True, required=False)
    offers = OfferSerializer(many=True, required=False)
    data_source = serializers.PrimaryKeyRelatedField(queryset=DataSource.objects.all(),
                                                     required=False)
    publisher = serializers.PrimaryKeyRelatedField(queryset=Organization.objects.all(),
                                                   required=False)
    sub_events = JSONLDRelatedField(serializer='EventSerializer',
                                    required=False, view_name='event-detail',
<<<<<<< HEAD
                                    many=True, queryset=Event.objects.all())
    images = JSONLDRelatedField(serializer=ImageSerializer, required=False, allow_null=True, many=True,
                                view_name='image-detail', queryset=Image.objects.all(), expanded=True)
=======
                                    many=True, queryset=Event.objects.filter(deleted=False))
    image = JSONLDRelatedField(serializer=ImageSerializer, required=False, allow_null=True,
                               view_name='image-detail', queryset=Image.objects.all(), expanded=True)
>>>>>>> b50f7bcf
    in_language = JSONLDRelatedField(serializer=LanguageSerializer, required=False,
                                     view_name='language-detail', many=True, queryset=Language.objects.all())
    audience = JSONLDRelatedField(serializer=KeywordSerializer, view_name='keyword-detail',
                                  many=True, required=False, queryset=Keyword.objects.filter(deprecated=False))

    view_name = 'event-detail'
    fields_needed_to_publish = ('keywords', 'location', 'start_time', 'short_description', 'description')
    created_time = DateTimeField(default_timezone=pytz.UTC, required=False, allow_null=True)
    last_modified_time = DateTimeField(default_timezone=pytz.UTC, required=False, allow_null=True)
    date_published = DateTimeField(default_timezone=pytz.UTC, required=False, allow_null=True)
    start_time = DateTimeField(default_timezone=pytz.UTC, required=False, allow_null=True)
    end_time = DateTimeField(default_timezone=pytz.UTC, required=False, allow_null=True)

    def __init__(self, *args, skip_empties=False, **kwargs):
        super(EventSerializer, self).__init__(*args, **kwargs)
        # The following can be used when serializing when
        # testing and debugging.
        self.skip_empties = skip_empties

        if self.context:
            for ext in self.context.get('extensions', ()):
                self.fields['extension_{}'.format(ext.identifier)] = ext.get_extension_serializer()

    def parse_datetimes(self, data):
        # here, we also set has_start_time and has_end_time accordingly
        for field in ['date_published', 'start_time', 'end_time']:
            val = data.get(field, None)
            if val:
                if isinstance(val, str):
                    data[field], data['has_' + field] = utils.parse_time(val, not field == 'end_time')
        return data

    def to_internal_value(self, data):
        data = self.parse_datetimes(data)

        # If the obligatory fields are null or empty, remove them to prevent to_internal_value from checking them.
        # Only for drafts, because null start time of a PUBLIC event will indicate POSTPONED.

        if data.get('publication_status') == 'draft':
            # however, the optional fields cannot be null and must be removed
            for field in self.fields_needed_to_publish:
                if not data.get(field):
                    data.pop(field, None)

        data = super().to_internal_value(data)
        return data

    def validate_id(self, value):
        if value:
            id_data_source_prefix = value.split(':', 1)[0]
            if not id_data_source_prefix == self.data_source.id:
                # the event might be from another data source by the same organization, and we are only editing it
                if self.instance:
                    if self.publisher.owned_systems.filter(id=id_data_source_prefix).exists():
                        return value
                raise serializers.ValidationError(
                    {'id': _(
                        "Setting id to %(given)s " +
                        " is not allowed for your organization. The id"
                        " must be left blank or set to %(data_source)s:desired_id") %
                        {'given': str(value), 'data_source': self.data_source}})
        return value

    def validate(self, data):
        # clean all text fields, only description may contain any html
        data = clean_text_fields(data, allowed_html_fields=['description'])

        data = super().validate(data)

        if 'publication_status' not in data:
            data['publication_status'] = PublicationStatus.PUBLIC

        # if the event is a draft, no further validation is performed
        if data['publication_status'] == PublicationStatus.DRAFT:
            data = self.run_extension_validations(data)
            return data

        # check that published events have a location, keyword and start_time
        languages = utils.get_fixed_lang_codes()

        errors = {}
        lang_error_msg = _('This field must be specified before an event is published.')
        for field in self.fields_needed_to_publish:
            if field in self.translated_fields:
                for lang in languages:
                    name = "name_%s" % lang
                    field_lang = "%s_%s" % (field, lang)
                    if data.get(name) and not data.get(field_lang):
                        errors.setdefault(field, {})[lang] = lang_error_msg
                    if data.get(field_lang) and field == 'short_description' and len(data.get(field_lang, [])) > 160:
                        errors.setdefault(field, {})[lang] = (
                            _('Short description length must be 160 characters or less'))

            elif not data.get(field):
                # The start time may be null to postpone an already published event
                if field == 'start_time' and 'start_time' in data and self.context['request'].method == 'PUT':
                    pass
                else:
                    errors[field] = lang_error_msg

        # published events need price info = at least one offer that is free or not
        offer_exists = False
        for index, offer in enumerate(data.get('offers', [])):
            if 'is_free' in offer:
                offer_exists = True
            # clean offer text fields
            data['offers'][index] = clean_text_fields(offer)

        if not offer_exists:
            errors['offers'] = _('Price info must be specified before an event is published.')

        # clean link description text
        for index, link in enumerate(data.get('external_links', [])):
            # clean link text fields
            data['external_links'][index] = clean_text_fields(link)

        # If no end timestamp supplied, we treat the event as ending at midnight
        if not data.get('end_time'):
            # The start time may also be null if the event is postponed
            if not data.get('start_time'):
                data['has_end_time'] = False
                data['end_time'] = None
            else:
                data['has_end_time'] = False
                data['end_time'] = timezone.localtime(data['start_time'])\
                    .replace(hour=0, minute=0, second=0, microsecond=0).astimezone(pytz.utc)
                data['end_time'] += timedelta(days=1)

        if data.get('end_time') and data['end_time'] < timezone.now():
            errors['end_time'] = force_text(_('End time cannot be in the past. Please set a future end time.'))

        if errors:
            raise serializers.ValidationError(errors)

        data = self.run_extension_validations(data)

        return data

    def run_extension_validations(self, data):
        for ext in self.context.get('extensions', ()):
            new_data = ext.validate_event_data(self, data)
            if new_data:
                data = new_data
        return data

    def create(self, validated_data):
        # if id was not provided, we generate it upon creation:
        if 'id' not in validated_data:
            validated_data['id'] = generate_id(self.data_source)

        offers = validated_data.pop('offers', [])
        links = validated_data.pop('external_links', [])

        validated_data.update({'created_by': self.user,
                               'last_modified_by': self.user,
                               'created_time': Event.now(),  # we must specify creation time as we are setting id
                               'event_status': Event.Status.SCHEDULED,  # mark all newly created events as scheduled
                               })

        # pop out extension related fields because create() cannot stand them
        original_validated_data = deepcopy(validated_data)
        for field_name, field in self.fields.items():
            if field_name.startswith('extension_') and field.source in validated_data:
                validated_data.pop(field.source)

        event = super().create(validated_data)

        # create and add related objects
        for offer in offers:
            Offer.objects.create(event=event, **offer)
        for link in links:
            EventLink.objects.create(event=event, **link)

        request = self.context['request']
        extensions = get_extensions_from_request(request)

        for ext in extensions:
            ext.post_create_event(request=request, event=event, data=original_validated_data)

        return event

    def update(self, instance, validated_data):
        offers = validated_data.pop('offers', None)
        links = validated_data.pop('external_links', None)

        if instance.end_time and instance.end_time < timezone.now():
            raise DRFPermissionDenied(_('Cannot edit a past event.'))

        # The API only allows scheduling and cancelling events.
        # POSTPONED and RESCHEDULED may not be set, but should be allowed in already set instances.
        if validated_data.get('event_status') in (Event.Status.POSTPONED, Event.Status.RESCHEDULED):
            if validated_data.get('event_status') != instance.event_status:
                raise serializers.ValidationError({'event_status':
                                                   _('POSTPONED and RESCHEDULED statuses cannot be set directly.'
                                                     'Changing event start_time or marking start_time null'
                                                     'will reschedule or postpone an event.')})

        # Update event_status if a PUBLIC SCHEDULED or CANCELLED event start_time is updated.
        # DRAFT events will remain SCHEDULED up to publication.
        # Check that the event is not explicitly CANCELLED at the same time.
        if (instance.publication_status == PublicationStatus.PUBLIC and
                validated_data.get('event_status', Event.Status.SCHEDULED) != Event.Status.CANCELLED):
            # if the instance was ever CANCELLED, RESCHEDULED or POSTPONED, it may never be SCHEDULED again
            if instance.event_status != Event.Status.SCHEDULED:
                if validated_data.get('event_status') == Event.Status.SCHEDULED:
                    raise serializers.ValidationError({'event_status':
                                                       _('Public events cannot be set back to SCHEDULED if they'
                                                         'have already been CANCELLED, POSTPONED or RESCHEDULED.')})
                validated_data['event_status'] = instance.event_status
            try:
                # if the start_time changes, reschedule the event
                if validated_data['start_time'] != instance.start_time:
                    validated_data['event_status'] = Event.Status.RESCHEDULED
                # if the posted start_time is null, postpone the event
                if not validated_data['start_time']:
                    validated_data['event_status'] = Event.Status.POSTPONED
            except KeyError:
                # if the start_time is not provided, do nothing
                pass

        # pop out extension related fields because update() cannot stand them
        original_validated_data = deepcopy(validated_data)
        for field_name, field in self.fields.items():
            if field_name.startswith('extension_') and field.source in validated_data:
                validated_data.pop(field.source)

        # update validated fields
        super().update(instance, validated_data)

        # update offers
        if isinstance(offers, list):
            instance.offers.all().delete()
            for offer in offers:
                Offer.objects.create(event=instance, **offer)

        # update ext links
        if isinstance(links, list):
            instance.external_links.all().delete()
            for link in links:
                EventLink.objects.create(event=instance, **link)

        request = self.context['request']
        extensions = get_extensions_from_request(request)

        for ext in extensions:
            ext.post_update_event(request=request, event=instance, data=original_validated_data)

        return instance

    def to_representation(self, obj):
        ret = super(EventSerializer, self).to_representation(obj)

        if self.context['request'].accepted_renderer.format == 'docx':
            ret['end_time_obj'] = obj.end_time
            ret['start_time_obj'] = obj.start_time
            ret['location'] = obj.location

        if obj.start_time and not obj.has_start_time:
            # Return only the date part
            ret['start_time'] = obj.start_time.astimezone(LOCAL_TZ).strftime('%Y-%m-%d')
        if obj.end_time and not obj.has_end_time:
            # If we're storing only the date part, do not pretend we have the exact time.
            # Timestamp is of the form %Y-%m-%dT00:00:00, so we report the previous date.
            ret['end_time'] = (obj.end_time - timedelta(days=1)).astimezone(LOCAL_TZ).strftime('%Y-%m-%d')
            # Unless the event is short, then no need for end time
            if obj.start_time and obj.end_time - obj.start_time <= timedelta(days=1):
                ret['end_time'] = None
        del ret['has_start_time']
        del ret['has_end_time']
        if hasattr(obj, 'days_left'):
            ret['days_left'] = int(obj.days_left)
        if self.skip_empties:
            for k in list(ret.keys()):
                val = ret[k]
                try:
                    if val is None or len(val) == 0:
                        del ret[k]
                except TypeError:
                    # not list/dict
                    pass
        request = self.context.get('request')
        if request:
            if not request.user.is_authenticated():
                del ret['publication_status']
        return ret

    class Meta:
        model = Event
        exclude = ['deleted']
        list_serializer_class = BulkListSerializer


def _format_images_v0_1(data):
    if 'images' not in data:
        return
    images = data.get('images')
    del data['images']
    if len(images) == 0:
        data['image'] = None
    else:
        data['image'] = images[0].get('url', None)


class EventSerializerV0_1(EventSerializer):
    def __init__(self, *args, **kwargs):
        kwargs.setdefault('context', {}).setdefault('include', []).append('image')
        super(EventSerializerV0_1, self).__init__(*args, **kwargs)

    def to_representation(self, obj):
        ret = super(EventSerializerV0_1, self).to_representation(obj)
        _format_images_v0_1(ret)
        return ret


class LinkedEventsOrderingFilter(filters.OrderingFilter):
    ordering_param = 'sort'


class EventOrderingFilter(LinkedEventsOrderingFilter):
    def filter_queryset(self, request, queryset, view):
        queryset = super(EventOrderingFilter, self).filter_queryset(request, queryset, view)
        ordering = self.get_ordering(request, queryset, view)
        if not ordering:
            ordering = []
        if 'duration' in ordering:
            queryset = queryset.extra(select={'duration': 'end_time - start_time'})
        return queryset


def parse_duration_string(duration):
    """
    Parse duration string expressed in format
    86400 or 86400s (24 hours)
    180m or 3h (3 hours)
    3d (3 days)
    """
    m = re.match(r'(\d+)\s*(d|h|m|s)?$', duration.strip().lower())
    if not m:
        raise ParseError("Invalid duration supplied. Try '1d', '2h' or '180m'.")
    val, unit = m.groups()
    if not unit:
        unit = 's'

    if unit == 's':
        mul = 1
    elif unit == 'm':
        mul = 60
    elif unit == 'h':
        mul = 3600
    elif unit == 'd':
        mul = 24 * 3600

    return int(val) * mul


def _filter_event_queryset(queryset, params, srs=None):
    """
    Filter events queryset by params
    (e.g. self.request.query_params in EventViewSet)
    """
    # Filter by string (case insensitive). This searches from all fields
    # which are marked translatable in translation.py
    val = params.get('text', None)
    if val:
        val = val.lower()
        # Free string search from all translated fields
        fields = EventTranslationOptions.fields
        qset = Q()
        for field in fields:
            # check all languages for each field
            qset |= _text_qset_by_translated_field(field, val)
        queryset = queryset.filter(qset)

    val = params.get('last_modified_since', None)
    # This should be in format which dateutil.parser recognizes, e.g.
    # 2014-10-29T12:00:00Z == 2014-10-29T12:00:00+0000 (UTC time)
    # or 2014-10-29T12:00:00+0200 (local time)
    if val:
        dt = utils.parse_time(val, is_start=False)[0]
        queryset = queryset.filter(Q(last_modified_time__gte=dt))

    start = params.get('start')
    end = params.get('end')
    days = params.get('days')

    if days:
        try:
            days = int(days)
        except ValueError as e:
            raise ParseError(_('Error while parsing days.'))
        if days < 1:
            raise ValidationError(_('Days must be 1 or more.'))

        if start or end:
            raise ValidationError(_('Start or end cannot be used with days.'))

        today = datetime.now(timezone.utc).date()

        start = today.isoformat()
        end = (today + timedelta(days=days)).isoformat()

    if start:
        dt = utils.parse_time(start, is_start=True)[0]
        queryset = queryset.filter(Q(end_time__gt=dt) | Q(start_time__gte=dt))

    if end:
        dt = utils.parse_time(end, is_start=False)[0]
        queryset = queryset.filter(Q(end_time__lt=dt) | Q(start_time__lte=dt))

    val = params.get('bbox', None)
    if val:
        bbox_filter = build_bbox_filter(srs, val, 'position')
        places = Place.geo_objects.filter(**bbox_filter)
        queryset = queryset.filter(location__in=places)

    # Filter by data source, multiple sources separated by comma
    val = params.get('data_source', None)
    if val:
        val = val.split(',')
        queryset = queryset.filter(data_source_id__in=val)

    # Negative filter by data source, multiple sources separated by comma
    val = params.get('data_source!', None)
    if val:
        val = val.split(',')
        queryset = queryset.exclude(data_source_id__in=val)

    # Filter by location id, multiple ids separated by comma
    val = params.get('location', None)
    if val:
        val = val.split(',')
        queryset = queryset.filter(location_id__in=val)

    # Filter by keyword id, multiple ids separated by comma
    val = params.get('keyword', None)
    if val:
        val = val.split(',')
        queryset = queryset.filter(Q(keywords__pk__in=val) | Q(audience__pk__in=val)).distinct()

    # Filter only super or sub events if recurring has value
    val = params.get('recurring', None)
    if val:
        val = val.lower()
        if val == 'super':
            queryset = queryset.filter(super_event_type=Event.SuperEventType.RECURRING)
        elif val == 'sub':
            queryset = queryset.exclude(super_event_type=Event.SuperEventType.RECURRING)

    val = params.get('max_duration', None)
    if val:
        dur = parse_duration_string(val)
        cond = 'end_time - start_time <= %s :: interval'
        queryset = queryset.extra(where=[cond], params=[str(dur)])

    val = params.get('min_duration', None)
    if val:
        dur = parse_duration_string(val)
        cond = 'end_time - start_time >= %s :: interval'
        queryset = queryset.extra(where=[cond], params=[str(dur)])

    # Filter by publisher, multiple sources separated by comma
    val = params.get('publisher', None)
    if val:
        val = val.split(',')
        q = get_publisher_query(val)
        queryset = queryset.filter(q)

    # Filter by publication status
    val = params.get('publication_status', None)
    if val == 'draft':
        queryset = queryset.filter(publication_status=PublicationStatus.DRAFT)
    elif val == 'public':
        queryset = queryset.filter(publication_status=PublicationStatus.PUBLIC)

    # Filter by language, checking both string content and in_language field
    val = params.get('language', None)
    if val:
        val = val.split(',')
        q = Q()
        for lang in val:
            if lang in utils.get_fixed_lang_codes():
                # check string content if language has translations available
                name_arg = {'name_' + lang + '__isnull': False}
                desc_arg = {'description_' + lang + '__isnull': False}
                short_desc_arg = {'short_description_' + lang + '__isnull': False}
                q = q | Q(in_language__id=lang) | Q(**name_arg) | Q(**desc_arg) | Q(**short_desc_arg)
            else:
                q = q | Q(in_language__id=lang)
        queryset = queryset.filter(q)

    # Filter by in_language field only
    val = params.get('in_language', None)
    if val:
        val = val.split(',')
        q = Q()
        for lang in val:
            q = q | Q(in_language__id=lang)
        queryset = queryset.filter(q)

    # Filter by translation only
    val = params.get('translation', None)
    if val:
        val = val.split(',')
        q = Q()
        for lang in val:
            if lang in utils.get_fixed_lang_codes():
                # check string content if language has translations available
                name_arg = {'name_' + lang + '__isnull': False}
                desc_arg = {'description_' + lang + '__isnull': False}
                short_desc_arg = {'short_description_' + lang + '__isnull': False}
                q = q | Q(**name_arg) | Q(**desc_arg) | Q(**short_desc_arg)
            else:
                # language has no translations, matching condition must be false
                q = q | Q(pk__in=[])
        queryset = queryset.filter(q)

    # Filter by audience min age
    val = params.get('audience_min_age', None)
    if val:
        try:
            min_age = int(val)
        except ValueError:
            raise ValidationError(_('Audience minimum age must be a digit.'))
        queryset = queryset.filter(audience_min_age__lte=min_age)

    # Filter by audience max age
    val = params.get('audience_max_age', None)
    if val:
        try:
            max_age = int(val)
        except ValueError:
            raise ValidationError(_('Audience minimum age must be a digit.'))
        queryset = queryset.filter(audience_max_age__gte=max_age)

    return queryset


class EventExtensionFilterBackend(BaseFilterBackend):
    def filter_queryset(self, request, queryset, view):
        extensions = get_extensions_from_request(request)

        for ext in extensions:
            queryset = ext.filter_event_queryset(request, queryset, view)

        return queryset


class EventFilter(django_filters.rest_framework.FilterSet):
    division = django_filters.Filter(name='location__divisions', lookup_expr='in',
                                     widget=django_filters.widgets.CSVWidget(),
                                     method='filter_division')
    super_event_type = django_filters.CharFilter(method='filter_super_event_type')

    class Meta:
        model = Event
        fields = ('division', 'super_event_type', 'super_event')

    def filter_super_event_type(self, queryset, name, value):
        if value in ('null', 'none'):
            value = None
        return queryset.filter(super_event_type=value)

    def filter_division(self, queryset, name, value):
        return filter_division(queryset, name, value)


class EventDeletedException(APIException):
    status_code = 410
    default_detail = 'Event has been deleted.'
    default_code = 'gone'


class EventViewSet(BulkModelViewSet, JSONAPIViewSet):
    queryset = Event.objects.filter(deleted=False)
    # This exclude is, atm, a bit overkill, considering it causes a massive query and no such events exist.
    # queryset = queryset.exclude(super_event_type=Event.SuperEventType.RECURRING, sub_events=None)
    # Use select_ and prefetch_related() to reduce the amount of queries
    queryset = queryset.select_related('location')
    queryset = queryset.prefetch_related(
        'offers', 'keywords', 'audience', 'external_links', 'sub_events', 'in_language')
    serializer_class = EventSerializer
    filter_backends = (EventOrderingFilter, django_filters.rest_framework.DjangoFilterBackend,
                       EventExtensionFilterBackend)
    filter_class = EventFilter
    ordering_fields = ('start_time', 'end_time', 'duration', 'last_modified_time', 'name')
    ordering = ('-last_modified_time',)
    renderer_classes = api_settings.DEFAULT_RENDERER_CLASSES + [DOCXRenderer]

    def __init__(self, **kwargs):
        super().__init__(**kwargs)
        self.data_source = None
        self.organization = None

    def initial(self, request, *args, **kwargs):
        super().initial(request, *args, **kwargs)
        self.data_source, self.organization = get_authenticated_data_source_and_publisher(request)

    @staticmethod
    def get_serializer_class_for_version(version):
        if version == 'v0.1':
            return EventSerializerV0_1
        return EventSerializer

    def get_serializer_class(self):
        return EventViewSet.get_serializer_class_for_version(self.request.version)

    def get_serializer_context(self):
        context = super(EventViewSet, self).get_serializer_context()
        context.setdefault('skip_fields', set()).update(set([
            'headline',
            'secondary_headline']))
        context['extensions'] = get_extensions_from_request(self.request)
        return context

    def get_queryset(self):
        return apply_select_and_prefetch(
            queryset=super().get_queryset(),
            extensions=get_extensions_from_request(self.request)
        )

    def get_object(self):
        # Overridden to prevent queryset filtering from being applied
        # outside list views.
        try:
            event = Event.objects.get(pk=self.kwargs['pk'])
        except Event.DoesNotExist:
            raise Http404("Event does not exist")
        if (
            event.publication_status == PublicationStatus.PUBLIC or
            self.request.user.is_authenticated and
            self.request.user.can_edit_event(event.publisher, event.publication_status)
        ):
            if event.deleted:
                raise EventDeletedException()
            return event
        else:
            raise Http404("Event does not exist")

    def filter_queryset(self, queryset):
        """
        TODO: convert to use proper filter framework
        """
        queryset = super(EventViewSet, self).filter_queryset(queryset)

        if self.request.method in SAFE_METHODS:
            auth_filters = Q(publication_status=PublicationStatus.PUBLIC)
            if self.organization:
                # USER IS AUTHENTICATED
                if 'show_all' in self.request.query_params:
                    # Show all events for this organization,
                    # along with public events for others.
                    auth_filters |= get_publisher_query(self.organization)
            queryset = queryset.filter(auth_filters)
        else:
            # prevent changing events user does not have write permissions (for bulk operations)
            if self.organization:
                queryset = self.request.user.get_editable_events(self.organization, queryset)
            else:
                queryset = queryset.none()

        queryset = _filter_event_queryset(queryset, self.request.query_params,
                                          srs=self.srs)
        return queryset.filter()

    def allow_bulk_destroy(self, qs, filtered):
        return False

    def perform_update(self, serializer):
        # Prevent changing an event that user does not have write permissions
        # For bulk update, the editable queryset is filtered in filter_queryset
        # method
        if isinstance(serializer, EventSerializer) and not self.request.user.can_edit_event(
                serializer.instance.publisher,
                serializer.instance.publication_status,
        ):
            raise DRFPermissionDenied()

        # Prevent changing existing events to a state that user doe snot have write permissions
        if isinstance(serializer.validated_data, list):
            event_data_list = serializer.validated_data
        else:
            event_data_list = [serializer.validated_data]

        for event_data in event_data_list:
            if not self.request.user.can_edit_event(self.organization, event_data['publication_status']):
                raise DRFPermissionDenied()

        super().perform_update(serializer)

    @atomic
    def bulk_update(self, request, *args, **kwargs):
        return super().bulk_update(request, *args, **kwargs)

    @atomic
    def create(self, request, *args, **kwargs):
        return super().create(request, *args, **kwargs)

    def perform_create(self, serializer):
        if isinstance(serializer.validated_data, list):
            event_data_list = serializer.validated_data
        else:
            event_data_list = [serializer.validated_data]

        for event_data in event_data_list:
            if not self.request.user.can_edit_event(self.organization, event_data['publication_status']):
                raise DRFPermissionDenied()

        super().perform_create(serializer)

    @atomic
    def destroy(self, request, *args, **kwargs):
        return super().destroy(request, *args, **kwargs)

    def perform_destroy(self, instance):
        if not self.request.user.can_edit_event(instance.publisher, instance.publication_status):
            raise DRFPermissionDenied()
        instance.soft_delete()

    def list(self, request, *args, **kwargs):
        # docx renderer has additional requirements for listing events
        if request.accepted_renderer.format == 'docx':
            if not request.query_params.get('location'):
                raise ParseError(
                    {'detail': _('Must specify a location when fetching DOCX file.')})
            queryset = self.filter_queryset(self.get_queryset())
            if queryset.count() == 0:
                raise ParseError({'detail': _('No events.')})
            if len(set([event.location for event in queryset])) > 1:
                raise ParseError({'detail': _('Only one location allowed.')})
            serializer = self.get_serializer(queryset, many=True)
            return Response(serializer.data)
        return super().list(request, *args, **kwargs)

    def finalize_response(self, request, response, *args, **kwargs):
        # Switch to normal renderer for docx errors.
        response = super().finalize_response(request, response, *args, **kwargs)
        # Prevent rendering errors as DOCX files
        if response.status_code != 200 and request.accepted_renderer.format == 'docx':
            first_renderer = self.renderer_classes[0]()
            response.accepted_renderer = first_renderer
            response.accepted_media_type = first_renderer.media_type

        return response


register_view(EventViewSet, 'event')


class SearchSerializer(serializers.Serializer):
    def to_representation(self, search_result):
        model = search_result.model
        version = self.context['request'].version
        ser_class = get_serializer_for_model(model, version=version)
        assert ser_class is not None, "Serializer for %s not found" % model
        data = ser_class(search_result.object, context=self.context).data
        data['resource_type'] = model._meta.model_name
        data['score'] = search_result.score
        return data


class SearchSerializerV0_1(SearchSerializer):
    def to_representation(self, search_result):
        ret = super(SearchSerializerV0_1, self).to_representation(search_result)
        if 'resource_type' in ret:
            ret['object_type'] = ret['resource_type']
            del ret['resource_type']
        return ret


DATE_DECAY_SCALE = '30d'


class SearchViewSet(GeoModelAPIView, viewsets.ViewSetMixin, generics.ListAPIView):
    def get_serializer_class(self):
        if self.request.version == 'v0.1':
            return SearchSerializerV0_1
        return SearchSerializer

    def list(self, request, *args, **kwargs):
        languages = utils.get_fixed_lang_codes()

        # If the incoming language is not specified, go with the default.
        self.lang_code = request.query_params.get('language', languages[0])
        if self.lang_code not in languages:
            raise ParseError("Invalid language supplied. Supported languages: %s" %
                             ','.join(languages))

        params = request.query_params

        input_val = params.get('input', '').strip()
        q_val = params.get('q', '').strip()
        if not input_val and not q_val:
            raise ParseError("Supply search terms with 'q=' or autocomplete entry with 'input='")
        if input_val and q_val:
            raise ParseError("Supply either 'q' or 'input', not both")

        old_language = translation.get_language()[:2]
        translation.activate(self.lang_code)

        queryset = SearchQuerySet()
        if input_val:
            queryset = queryset.filter(autosuggest=input_val)
        else:
            queryset = queryset.filter(text=AutoQuery(q_val))

        models = None
        types = params.get('type', '').split(',')
        if types:
            models = set()
            for t in types:
                if t == 'event':
                    models.add(Event)
                elif t == 'place':
                    models.add(Place)

        if self.request.version == 'v0.1':
            if len(models) == 0:
                models.add(Event)

        if len(models) == 1 and Event in models:
            division = params.get('division', None)
            if division:
                queryset = filter_division(queryset, 'location__divisions', division)

            start = params.get('start', None)
            if start:
                dt = utils.parse_time(start, is_start=True)[0]
                queryset = queryset.filter(Q(end_time__gt=dt) | Q(start_time__gte=dt))

            end = params.get('end', None)
            if end:
                dt = utils.parse_time(end, is_start=False)[0]
                queryset = queryset.filter(Q(end_time__lt=dt) | Q(start_time__lte=dt))

            if not start and not end and hasattr(queryset.query, 'add_decay_function'):
                # If no time-based filters are set, make the relevancy score
                # decay the further in the future the event is.
                now = datetime.utcnow()
                queryset = queryset.filter(end_time__gt=now).decay({
                    'gauss': {
                        'end_time': {
                            'origin': now,
                            'scale': DATE_DECAY_SCALE
                        }
                    }
                })

        if len(models) == 1 and Place in models:
            division = params.get('division', None)
            if division:
                queryset = filter_division(queryset, 'divisions', division)

        if len(models) > 0:
            queryset = queryset.models(*list(models))

        self.object_list = queryset.load_all()

        page = self.paginate_queryset(self.object_list)
        if page is not None:
            serializer = self.get_serializer(page, many=True)
            resp = self.get_paginated_response(serializer.data)
            translation.activate(old_language)
            return resp

        serializer = self.get_serializer(self.object_list, many=True)
        resp = Response(serializer.data)

        translation.activate(old_language)

        return resp


register_view(SearchViewSet, 'search', base_name='search')<|MERGE_RESOLUTION|>--- conflicted
+++ resolved
@@ -1095,15 +1095,9 @@
                                                    required=False)
     sub_events = JSONLDRelatedField(serializer='EventSerializer',
                                     required=False, view_name='event-detail',
-<<<<<<< HEAD
-                                    many=True, queryset=Event.objects.all())
+                                    many=True, queryset=Event.objects.filter(deleted=False))
     images = JSONLDRelatedField(serializer=ImageSerializer, required=False, allow_null=True, many=True,
                                 view_name='image-detail', queryset=Image.objects.all(), expanded=True)
-=======
-                                    many=True, queryset=Event.objects.filter(deleted=False))
-    image = JSONLDRelatedField(serializer=ImageSerializer, required=False, allow_null=True,
-                               view_name='image-detail', queryset=Image.objects.all(), expanded=True)
->>>>>>> b50f7bcf
     in_language = JSONLDRelatedField(serializer=LanguageSerializer, required=False,
                                      view_name='language-detail', many=True, queryset=Language.objects.all())
     audience = JSONLDRelatedField(serializer=KeywordSerializer, view_name='keyword-detail',
