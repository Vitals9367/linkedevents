--- conflicted
+++ resolved
@@ -1364,17 +1364,12 @@
                     .replace(hour=0, minute=0, second=0, microsecond=0).astimezone(pytz.utc)
                 data['end_time'] += timedelta(days=1)
 
-<<<<<<< HEAD
         past_allowed = self.data_source.create_past_events
         if self.instance:
             past_allowed = self.data_source.edit_past_events
 
         if data.get('end_time') and data['end_time'] < timezone.now() and not past_allowed:
-            errors['end_time'] = force_text(_('End time cannot be in the past.'))
-=======
-        if data.get('end_time') and data['end_time'] < timezone.now():
             errors['end_time'] = force_text(_('End time cannot be in the past. Please set a future end time.'))
->>>>>>> 24dca3e1
 
         if errors:
             raise serializers.ValidationError(errors)
