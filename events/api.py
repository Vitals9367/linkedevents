--- conflicted
+++ resolved
@@ -71,7 +71,7 @@
 
 from events import utils
 from events.api_pagination import LargeResultsSetPagination
-from events.auth import ApiKeyAuth
+from events.auth import ApiKeyAuth, ApiKeyUser
 from events.custom_elasticsearch_search_backend import (
     CustomEsSearchQuerySet as SearchQuerySet,
 )
@@ -712,23 +712,12 @@
             if id_data_source_prefix != data_source.id:
                 # if we are creating, there's no excuse to have any other data source than the request gave
                 raise serializers.ValidationError(
-<<<<<<< HEAD
-                    {
-                        "id": _(
-                            "Setting id to %(given)s "
-                            + " is not allowed for your organization. The id"
-                            " must be left blank or set to %(data_source)s:desired_id"
-                        )
-                        % {"given": str(value), "data_source": data_source}
-                    }
-=======
                     _(
                         "Setting id to %(given)s "
                         + "is not allowed for your organization. The id "
                         "must be left blank or set to %(data_source)s:desired_id"
                     )
-                    % {"given": str(value), "data_source": self.data_source}
->>>>>>> 1e7a4590
+                    % {"given": str(value), "data_source": data_source}
                 )
         return value
 
@@ -736,24 +725,13 @@
         self, value, field="publisher", allowed_to_regular_user=True
     ):
         # a single POST always comes from a single source
-<<<<<<< HEAD
         if value and self.context["request"].method == "POST":
-            if value not in (
-                set(self.user.get_admin_organizations_and_descendants())
-                | set(
-                    map(
-                        lambda x: x.replaced_by,
-                        self.user.get_admin_organizations_and_descendants(),
-                    )
-=======
-        if value and self.method == "POST":
             allowed_organizations = set(
                 self.user.get_admin_organizations_and_descendants()
             ) | set(
                 map(
                     lambda x: x.replaced_by,
                     self.user.get_admin_organizations_and_descendants(),
->>>>>>> 1e7a4590
                 )
             )
             # Allow regular users to post if allowed_to_regular_user is True
@@ -766,27 +744,8 @@
                         self.user.organization_memberships.all(),
                     )
                 )
-<<<<<<< HEAD
-            ):
+            if value not in allowed_organizations:
                 publisher = self.context["publisher"]
-                raise serializers.ValidationError(
-                    {
-                        "publisher": _(
-                            "Setting publisher to %(given)s "
-                            + " is not allowed for this user. The publisher"
-                            + " must be left blank or set to %(required)s or any other organization"
-                            " the user belongs to."
-                        )
-                        % {
-                            "given": str(value),
-                            "required": str(
-                                publisher
-                                if not publisher.replaced_by
-                                else publisher.replaced_by
-                            ),
-                        }
-=======
-            if value not in allowed_organizations:
                 raise serializers.ValidationError(
                     _(
                         "Setting %(field)s to %(given)s "
@@ -798,11 +757,10 @@
                         "field": str(field),
                         "given": str(value),
                         "required": str(
-                            self.publisher
-                            if not self.publisher.replaced_by
-                            else self.publisher.replaced_by
+                            publisher
+                            if not publisher.replaced_by
+                            else publisher.replaced_by
                         ),
->>>>>>> 1e7a4590
                     }
                 )
             if value.replaced_by:
@@ -956,23 +914,12 @@
                 ):
                     return value
                 raise serializers.ValidationError(
-<<<<<<< HEAD
-                    {
-                        "id": _(
-                            "Setting id to %(given)s "
-                            + " is not allowed for your organization. The id"
-                            " must be left blank or set to %(data_source)s:desired_id"
-                        )
-                        % {"given": str(value), "data_source": data_source}
-                    }
-=======
                     _(
                         "Setting id to %(given)s "
                         + "is not allowed for your organization. The id "
                         "must be left blank or set to %(data_source)s:desired_id"
                     )
-                    % {"given": str(value), "data_source": self.data_source}
->>>>>>> 1e7a4590
+                    % {"given": str(value), "data_source": data_source}
                 )
         return value
 
@@ -1223,58 +1170,6 @@
                 )
             qset = qset.order_by(*vals)
         return qset
-
-<<<<<<< HEAD
-    def create(self, request, *args, **kwargs):
-        data_source, _ = self.user_data_source_and_organization
-        request.data["data_source"] = data_source
-        id_ending = request.data.pop("id_second_part", None)
-        if id_ending:
-            request.data["id"] = f"{data_source}:{id_ending}"
-        else:
-            kw_id = request.data.get("id", None)
-            if kw_id is None:
-                raise ParseError("Id or id_ending have to be provided")
-            if kw_id.split(":")[0] != data_source.id:
-                raise DRFPermissionDenied(
-                    "Trying to set data source different from the user's organization."
-                )
-        return super().create(request, *args, **kwargs)
-
-    def update(self, request, *args, **kwargs):
-        data_source, _ = self.user_data_source_and_organization
-        request.data["data_source"] = data_source
-        return super().update(request, *args, **kwargs)
-
-    def destroy(self, request, *args, **kwargs):
-        user_data_source, _ = self.user_data_source_and_organization
-        original_keyword_set = KeywordSet.objects.filter(id=kwargs["pk"])
-        if original_keyword_set:
-            original_data_source = original_keyword_set[0].data_source
-        else:
-            raise DRFPermissionDenied(f'KeywordSet {kwargs["pk"]} not found.')
-        if user_data_source != original_data_source:
-            raise DRFPermissionDenied(
-                f"KeywordSet belongs to {original_data_source} and the user to {user_data_source}."
-            )  # noqa E501
-=======
-    def destroy(self, request, *args, **kwargs):
-        instance = self.get_object()
-        user = request.user
-
-        if not instance.can_be_edited_by(user):
-            raise PermissionDenied()
-
-        if isinstance(user, ApiKeyUser):
-            # allow deleting only if the api key matches instance data source
-            if instance.data_source != user.data_source:
-                raise PermissionDenied()
-        else:
-            # without api key, the user will have to be admin
-            if not instance.is_user_editable_resources():
-                raise PermissionDenied()
->>>>>>> 1e7a4590
-        return super().destroy(request, *args, **kwargs)
 
 
 register_view(KeywordSetViewSet, "keyword_set")
